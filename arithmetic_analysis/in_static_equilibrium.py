--- conflicted
+++ resolved
@@ -1,96 +1,91 @@
-"""
-Checks if a system of forces is in static equilibrium.
-"""
-from __future__ import annotations
-
-from numpy import array, cos, cross, float64, radians, sin
-from numpy.typing import NDArray
-
-
-def polar_force(
-    magnitude: float, angle: float, radian_mode: bool = False
-) -> list[float]:
-    """
-    Resolves force along rectangular components.
-    (force, angle) => (force_x, force_y)
-    >>> import math
-    >>> force = polar_force(10, 45)
-    >>> math.isclose(force[0], 7.071067811865477)
-    True
-    >>> math.isclose(force[1], 7.0710678118654755)
-    True
-    >>> polar_force(10, 3.14, radian_mode=True)
-    [-9.999987317275396, 0.01592652916486828]
-    """
-    if radian_mode:
-        return [magnitude * cos(angle), magnitude * sin(angle)]
-    return [magnitude * cos(radians(angle)), magnitude * sin(radians(angle))]
-
-
-def in_static_equilibrium(
-    forces: NDArray[float64], location: NDArray[float64], eps: float = 10**-1
-) -> bool:
-    """
-    Check if a system is in equilibrium.
-    It takes two numpy.array objects.
-    forces ==>  [
-                        [force1_x, force1_y],
-                        [force2_x, force2_y],
-                        ....]
-    location ==>  [
-                        [x1, y1],
-                        [x2, y2],
-                        ....]
-    >>> force = array([[1, 1], [-1, 2]])
-    >>> location = array([[1, 0], [10, 0]])
-    >>> in_static_equilibrium(force, location)
-    False
-    """
-    # summation of moments is zero
-    moments: NDArray[float64] = cross(location, forces)
-    sum_moments: float = sum(moments)
-    return abs(sum_moments) < eps
-
-
-if __name__ == "__main__":
-    # Test to check if it works
-<<<<<<< HEAD
-    forces: NDArray[float64] = array(
-        [polar_force(718.4, 180 - 30), polar_force(879.54, 45), polar_force(100, -90)]
-=======
-    forces = array(
-        [
-            polar_force(718.4, 180 - 30),
-            polar_force(879.54, 45),
-            polar_force(100, -90),
-        ]
->>>>>>> 1400cb86
-    )
-
-    location: NDArray[float64] = array([[0, 0], [0, 0], [0, 0]])
-
-    assert in_static_equilibrium(forces, location)
-
-    # Problem 1 in image_data/2D_problems.jpg
-    forces = array(
-        [
-            polar_force(30 * 9.81, 15),
-            polar_force(215, 180 - 45),
-            polar_force(264, 90 - 30),
-        ]
-    )
-
-    location = array([[0, 0], [0, 0], [0, 0]])
-
-    assert in_static_equilibrium(forces, location)
-
-    # Problem in image_data/2D_problems_1.jpg
-    forces = array([[0, -2000], [0, -1200], [0, 15600], [0, -12400]])
-
-    location = array([[0, 0], [6, 0], [10, 0], [12, 0]])
-
-    assert in_static_equilibrium(forces, location)
-
-    import doctest
-
-    doctest.testmod()
+"""
+Checks if a system of forces is in static equilibrium.
+"""
+from __future__ import annotations
+
+from numpy import array, cos, cross, float64, radians, sin
+from numpy.typing import NDArray
+
+
+def polar_force(
+    magnitude: float, angle: float, radian_mode: bool = False
+) -> list[float]:
+    """
+    Resolves force along rectangular components.
+    (force, angle) => (force_x, force_y)
+    >>> import math
+    >>> force = polar_force(10, 45)
+    >>> math.isclose(force[0], 7.071067811865477)
+    True
+    >>> math.isclose(force[1], 7.0710678118654755)
+    True
+    >>> polar_force(10, 3.14, radian_mode=True)
+    [-9.999987317275396, 0.01592652916486828]
+    """
+    if radian_mode:
+        return [magnitude * cos(angle), magnitude * sin(angle)]
+    return [magnitude * cos(radians(angle)), magnitude * sin(radians(angle))]
+
+
+def in_static_equilibrium(
+    forces: NDArray[float64], location: NDArray[float64], eps: float = 10**-1
+) -> bool:
+    """
+    Check if a system is in equilibrium.
+    It takes two numpy.array objects.
+    forces ==>  [
+                        [force1_x, force1_y],
+                        [force2_x, force2_y],
+                        ....]
+    location ==>  [
+                        [x1, y1],
+                        [x2, y2],
+                        ....]
+    >>> force = array([[1, 1], [-1, 2]])
+    >>> location = array([[1, 0], [10, 0]])
+    >>> in_static_equilibrium(force, location)
+    False
+    """
+    # summation of moments is zero
+    moments: NDArray[float64] = cross(location, forces)
+    sum_moments: float = sum(moments)
+    return abs(sum_moments) < eps
+
+
+if __name__ == "__main__":
+    # Test to check if it works
+    forces = array(
+        [
+            polar_force(718.4, 180 - 30),
+            polar_force(879.54, 45),
+            polar_force(100, -90),
+        ]
+    )
+
+    location: NDArray[float64] = array([[0, 0], [0, 0], [0, 0]])
+
+    assert in_static_equilibrium(forces, location)
+
+    # Problem 1 in image_data/2D_problems.jpg
+    forces = array(
+        [
+            polar_force(30 * 9.81, 15),
+            polar_force(215, 180 - 45),
+            polar_force(264, 90 - 30),
+        ]
+    )
+
+    location = array([[0, 0], [0, 0], [0, 0]])
+
+    assert in_static_equilibrium(forces, location)
+
+    # Problem in image_data/2D_problems_1.jpg
+    forces = array([[0, -2000], [0, -1200], [0, 15600], [0, -12400]])
+
+    location = array([[0, 0], [6, 0], [10, 0], [12, 0]])
+
+    assert in_static_equilibrium(forces, location)
+
+    import doctest
+
+    doctest.testmod()