--- conflicted
+++ resolved
@@ -4,34 +4,12 @@
 from sklearn.datasets import make_blobs
 from sklearn.preprocessing import MinMaxScaler
 
-def generate_data(n_samples: int = 100, n_features: int = 2, n_clusters: int = 2) -> tuple[np.ndarray, np.ndarray]:
-    """
-    Generates synthetic data using the make_blobs function and normalizes it.
 
-    :param n_samples: Number of samples to generate.
-    :param n_features: Number of features for each sample.
-    :param n_clusters: Number of clusters to generate.
-    :return: A tuple containing normalized data and labels.
-
-<<<<<<< HEAD
-    >>> data, labels = generate_data(10, 2, 2)
-    >>> assert data.shape == (10, 2)
-    >>> assert len(labels) == 10
-    """
+def generate_data(n_samples=100, n_features=2, n_clusters=2):
     data, labels = make_blobs(n_samples=n_samples, centers=n_clusters, n_features=n_features, random_state=42)
     return MinMaxScaler().fit_transform(data), labels
 
-def quantum_distance(point1: np.ndarray, point2: np.ndarray) -> float:
-=======
-def generate_data(n_samples=100, n_features=2, n_clusters=2):
-    data, labels = make_blobs(
-        n_samples=n_samples, centers=n_clusters, n_features=n_features, random_state=42
-    )
-    return MinMaxScaler().fit_transform(data), labels
-
-
 def quantum_distance(point1, point2):
->>>>>>> c46141dc
     """
     Computes the quantum distance between two points.
 
@@ -70,66 +48,17 @@
     """
     return data[np.random.choice(len(data), k, replace=False)]
 
-<<<<<<< HEAD
-def assign_clusters(data: np.ndarray, centroids: np.ndarray) -> list[list[np.ndarray]]:
-    """
-    Assigns data points to the nearest centroid.
-
-    :param data: The dataset to cluster.
-    :param centroids: The current centroids.
-    :return: A list of clusters, each containing points assigned to it.
-
-    >>> data = np.array([[1, 2], [3, 4], [5, 6]])
-    >>> centroids = np.array([[1, 2], [5, 6]])
-    >>> clusters = assign_clusters(data, centroids)
-    >>> assert len(clusters) == 2
-    """
-=======
-
 def assign_clusters(data, centroids):
->>>>>>> c46141dc
     clusters = [[] for _ in range(len(centroids))]
     for point in data:
         closest = min(range(len(centroids)), key=lambda i: quantum_distance(point, centroids[i]))
         clusters[closest].append(point)
     return clusters
 
-<<<<<<< HEAD
-def recompute_centroids(clusters: list[list[np.ndarray]]) -> np.ndarray:
-    """
-    Recomputes the centroids based on the assigned clusters.
-
-    :param clusters: A list of clusters, each containing points assigned to it.
-    :return: An array of newly computed centroids.
-
-    >>> clusters = [[np.array([1, 2]), np.array([1, 3])], [np.array([5, 6]), np.array([5, 7])]]
-    >>> centroids = recompute_centroids(clusters)
-    >>> assert centroids.shape == (2, 2)
-    """
-    return np.array([np.mean(cluster, axis=0) for cluster in clusters if cluster])
-
-def quantum_kmeans(data: np.ndarray, k: int, max_iters: int = 10) -> tuple[np.ndarray, list[list[np.ndarray]]]:
-    """
-    Applies the quantum k-means clustering algorithm.
-=======
-
 def recompute_centroids(clusters):
     return np.array([np.mean(cluster, axis=0) for cluster in clusters if cluster])
 
-
 def quantum_kmeans(data, k, max_iters=10):
-    centroids = initialize_centroids(data, k)
->>>>>>> c46141dc
-
-    :param data: The dataset to cluster.
-    :param k: The number of clusters.
-    :param max_iters: The maximum number of iterations.
-    :return: A tuple containing final centroids and clusters.
-
-    >>> data = np.array([[1, 2], [3, 4], [5, 6]])
-    >>> centroids, clusters = quantum_kmeans(data, 2)
-    >>> assert centroids.shape[0] == 2
-    """
     centroids = initialize_centroids(data, k)
     
     for _ in range(max_iters):
@@ -164,4 +93,4 @@
 plt.tight_layout()
 plt.show()
 
-print(f"Final Centroids:\n{final_centroids}") +print(f"Final Centroids:\n{final_centroids}")