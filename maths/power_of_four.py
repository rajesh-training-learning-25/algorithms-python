# Problem Statement:
# Link : https://leetcode.com/problems/power-of-four/description/


# Given an integer n, return true if it is a power of four. Otherwise, return false.
# An integer n is a power of four, if there exists an integer x such that n == 4x.
# Example 1:
# Input: n = 16
# Output: true

# Example 2:
# Input: n = 5
# Output: false

# Example 3:
# Input: n = 1
# Output: true


# Intuition:
# The intuition behind this code is based on the property of powers of four. In base-4 (quaternary) representation, any power of four will have only one '1' digit followed by zero or more '0' digits.
# For example, 4^0 = 1, 4^1 = 4, 4^2 = 16, and so on. In base-4, these numbers are represented as 1, 10, 100, and so on.
# So, if you take the base-10 logarithm of a power of four and divide it by the base-10 logarithm of 4, you should get an integer. If you get an integer, it means the number is a power of four.

# Time Complexity:
# The time complexity of this code is O(1) because it involves basic mathematical operations like logarithms and integer checks, which have constant time complexity.

#  Space Complexity:
#  The space complexity of this code is also O(1) because it uses a constant amount of memory to store the result of the logarithmic calculation and the integer check. The space used is not dependent on the input value n, so it remains constant regardless of the size of n.


import math

<<<<<<< HEAD
def ispower_of_four(n):
=======

def isPowerOfFour(n):
>>>>>>> 038e7de1
    if n <= 0:
        return False

    logarithm4 = math.log10(n) / math.log10(4)

    return logarithm4.is_integer()


# Example usage:
<<<<<<< HEAD
print(ispower_of_four(16))  # Output: True
print(ispower_of_four(5))   # Output: False
=======
print(isPowerOfFour(16))  # Output: True
print(isPowerOfFour(5))  # Output: False
>>>>>>> 038e7de1
<|MERGE_RESOLUTION|>--- conflicted
+++ resolved
@@ -31,12 +31,8 @@
 
 import math
 
-<<<<<<< HEAD
 def ispower_of_four(n):
-=======
 
-def isPowerOfFour(n):
->>>>>>> 038e7de1
     if n <= 0:
         return False
 
@@ -46,10 +42,5 @@
 
 
 # Example usage:
-<<<<<<< HEAD
 print(ispower_of_four(16))  # Output: True
-print(ispower_of_four(5))   # Output: False
-=======
-print(isPowerOfFour(16))  # Output: True
-print(isPowerOfFour(5))  # Output: False
->>>>>>> 038e7de1
+print(ispower_of_four(5))   # Output: False