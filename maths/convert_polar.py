from __future__ import annotations

import math
from dataclasses import dataclass, field

# polar_coordinates
# convert from normal, orthogonal coordinates
# to polar coordinates.  Can be a list of
# points or a singular point
# https://mathworld.wolfram.com/PolarCoordinates.html

<<<<<<< HEAD
=======

>>>>>>> 67990eee
@dataclass
class Point:
    """
    A point on an orthogonal unit cartesian plane

    >>>Point(2.0,4.0)
    Point(x=2.0, y=4.0)
    """

    x: float = 0.0
    y: float = 0.0

    def __post_init__(self) -> None:
        if not isinstance(self.x, (float, int)):
            raise TypeError("x must be a numeric values.")
        if not isinstance(self.y, (float, int)):
            raise TypeError("y must be a numeric values.")


@dataclass
class ConvertPolar:
    """
    Basic conversion of a list of points to polar (r,theta) coordinates

    >>>p1 = Point(2.0,4.0)
    >>>p2 = Point(1.0,-2.0)
    >>>p3 = Point(-1.0,1.0)
    >>>ConvertPolar([p1,p2,p3])
    ConvertPolar(points=[Point(x=2.0, y=4.0), # doctest: +NORMALIZE_WHITESPACE
    Point(x=1.0, y=-2.0), Point(x=-1.0, y=1.0)])
    """

    points: list[Point] = field(default_factory=Point)

    def __post_init__(self) -> None:
        for i in self.points:
            if not isinstance(i, Point):
                raise TypeError("vector must be a list of Point Objects.")

    @property
    def convert_points(self) -> None:
        for i in self.points:
            r = math.sqrt(i.x**2 + i.y**2)
            theta = math.arctan2(i.y / i.x)
            s = f"r = {r:.2}, theta = {theta:.2}"
            print(s)<|MERGE_RESOLUTION|>--- conflicted
+++ resolved
@@ -9,10 +9,6 @@
 # points or a singular point
 # https://mathworld.wolfram.com/PolarCoordinates.html
 
-<<<<<<< HEAD
-=======
-
->>>>>>> 67990eee
 @dataclass
 class Point:
     """
