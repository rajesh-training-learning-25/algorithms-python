"""
Title : Calculate the path length of a sequence of points (x,y)

Description :
        Calculates the path length of a sequence of points (x,y)
        where the next point in the sequence follows an increasing order of x

        https://math.libretexts.org/Bookshelves/Calculus/Map%3A_Calculus__Early_Transcendentals_(Stewart)/08%3A_Further_Applications_of_Integration/8.01%3A_Arc_Length

"""


<<<<<<< HEAD
def discrete_path_length(seq : list) -> float:
=======
def discrete_path_length(seq: list) -> float:
>>>>>>> 813b3fd3
    """
    Generates a sequence of cordinates for a semicircle of radius and calculates
    path length in this case. i.e length of the semicircle
    >>> radius = 5
    >>> xRange = np.arange(-radius,radius,0.001)
    >>> seq = [(x,(5**2 - x**2)**.5) for x in xRange]
    >>> discrete_path_length(seq)
    15.60795911036593
    """
    res_slopes = []
    for i in range(1, len(seq)):
        res_slopes.append(
            ((seq[i][0] - seq[i - 1][0]) ** 2 + (seq[i][1] - seq[i - 1][1]) ** 2) ** 0.5
        )
    return sum(res_slopes)


if __name__ == "__main__":
    try:
        import numpy as np
    except ImportError as err:
        print("Please Install Numpy first !")
        raise err
    import doctest

    doctest.testmod()
    radius = 5
    xrange = np.arange(-radius, radius, 0.001)
    # Make points for sequence for a semicircle of radius 5
    seq = [(x, (5**2 - x**2) ** 0.5) for x in xrange]
    print(
        f"Test Radius {radius},\
          Test Arc {discrete_path_length(seq)},\
          Expected Arc {3.14159 * radius}"
    )<|MERGE_RESOLUTION|>--- conflicted
+++ resolved
@@ -10,11 +10,7 @@
 """
 
 
-<<<<<<< HEAD
-def discrete_path_length(seq : list) -> float:
-=======
 def discrete_path_length(seq: list) -> float:
->>>>>>> 813b3fd3
     """
     Generates a sequence of cordinates for a semicircle of radius and calculates
     path length in this case. i.e length of the semicircle
