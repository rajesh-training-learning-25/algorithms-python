"""
Find Volumes of Various Shapes.

Wikipedia reference: https://en.wikipedia.org/wiki/Volume
"""
from __future__ import annotations

from math import pi, pow


def vol_cube(side_length: int | float) -> float:
    """
    Calculate the Volume of a Cube.

    >>> vol_cube(1)
    1.0
    >>> vol_cube(3)
    27.0
    """
    return pow(side_length, 3)


def vol_spherical_cap(height: float, radius: float) -> float:
    """
    Calculate the Volume of the spherical cap.
    :return 1/3 pi * height ^ 2 * (3 * radius - height)

    >>> vol_spherical_cap(1, 2)
    5.235987755982988
    """
    return 1 / 3 * pi * pow(height, 2) * (3 * radius - height)


def vol_spheres_intersect(
    radius_1: float, radius_2: float, centers_distance: float
) -> float:
    """
    Calculate the volume of the intersection of two spheres.

    The intersection is composed by two spherical caps and therefore its volume is the
    sum of the volumes of the spherical caps.  First it calculates the heights (h1, h2)
    of the the spherical caps, then the two volumes and it returns the sum.
    The height formulas are
    h1 = (radius_1 - radius_2 + centers_distance)
       * (radius_1 + radius_2 - centers_distance)
       / (2 * centers_distance)
    h2 = (radius_2 - radius_1 + centers_distance)
       * (radius_2 + radius_1 - centers_distance)
       / (2 * centers_distance)
    if centers_distance is 0 then it returns the volume of the smallers sphere
    :return vol_spherical_cap(h1, radius_2) + vol_spherical_cap(h2, radius_1)

    >>> vol_spheres_intersect(2, 2, 1)
    21.205750411731103
    """
    if centers_distance == 0:
        return vol_sphere(min(radius_1, radius_2))

    h1 = (
        (radius_1 - radius_2 + centers_distance)
        * (radius_1 + radius_2 - centers_distance)
        / (2 * centers_distance)
    )
    h2 = (
        (radius_2 - radius_1 + centers_distance)
        * (radius_2 + radius_1 - centers_distance)
        / (2 * centers_distance)
    )

    return vol_spherical_cap(h1, radius_2) + vol_spherical_cap(h2, radius_1)


def vol_cuboid(width: float, height: float, length: float) -> float:
    """
    Calculate the Volume of a Cuboid.
    :return multiple of width, length and height

    >>> vol_cuboid(1, 1, 1)
    1.0
    >>> vol_cuboid(1, 2, 3)
    6.0
    """
    return float(width * height * length)


def vol_cone(area_of_base: float, height: float) -> float:
    """
    Calculate the Volume of a Cone.

    Wikipedia reference: https://en.wikipedia.org/wiki/Cone
    :return (1/3) * area_of_base * height

    >>> vol_cone(10, 3)
    10.0
    >>> vol_cone(1, 1)
    0.3333333333333333
    """
    return area_of_base * height / 3.0


def vol_right_circ_cone(radius: float, height: float) -> float:
    """
    Calculate the Volume of a Right Circular Cone.

    Wikipedia reference: https://en.wikipedia.org/wiki/Cone
    :return (1/3) * pi * radius^2 * height

    >>> vol_right_circ_cone(2, 3)
    12.566370614359172
    """
    return pi * pow(radius, 2) * height / 3.0


def vol_prism(area_of_base: float, height: float) -> float:
    """
    Calculate the Volume of a Prism.
    Wikipedia reference: https://en.wikipedia.org/wiki/Prism_(geometry)
    :return V = Bh

    >>> vol_prism(10, 2)
    20.0
    >>> vol_prism(11, 1)
    11.0
    """
    return float(area_of_base * height)


def vol_pyramid(area_of_base: float, height: float) -> float:
    """
    Calculate the Volume of a Pyramid.
    Wikipedia reference: https://en.wikipedia.org/wiki/Pyramid_(geometry)
    :return  (1/3) * Bh

    >>> vol_pyramid(10, 3)
    10.0
    >>> vol_pyramid(1.5, 3)
    1.5
    """
    return area_of_base * height / 3.0


def vol_sphere(radius: float) -> float:
    """
    Calculate the Volume of a Sphere.
    Wikipedia reference: https://en.wikipedia.org/wiki/Sphere
    :return (4/3) * pi * r^3

    >>> vol_sphere(5)
    523.5987755982989
    >>> vol_sphere(1)
    4.1887902047863905
    """
    return 4 / 3 * pi * pow(radius, 3)


def vol_hemisphere(radius: float):
    """Calculate the volume of a hemisphere
    Wikipedia reference: https://en.wikipedia.org/wiki/Hemisphere
    Other references: https://www.cuemath.com/geometry/hemisphere
    :return 2/3 * pi * radius^3

    >>> vol_hemisphere(1)
    2.0943951023931953

    >>> vol_hemisphere(7)
    718.3775201208659
    """
    return 2 / 3 * pi * pow(radius, 3)


def vol_circular_cylinder(radius: float, height: float) -> float:
    """Calculate the Volume of a Circular Cylinder.
    Wikipedia reference: https://en.wikipedia.org/wiki/Cylinder
    :return pi * radius^2 * height

    >>> vol_circular_cylinder(1, 1)
    3.141592653589793
    >>> vol_circular_cylinder(4, 3)
    150.79644737231007
    """
    return pi * pow(radius, 2) * height


def vol_conical_frustum(height: float, radius_1: float, radius_2: float):
    """Calculate the Volume of a Conical Frustum.
    Wikipedia reference: https://en.wikipedia.org/wiki/Frustum
    :return 1/3 * pi * height * (radius_1^2 + radius_top^2 + radius_1 * radius_2)

    >>> vol_conical_frustum(45, 7, 28)
    48490.482608158454

    >>> vol_conical_frustum(1, 1, 2)
    7.330382858376184
    """
    return (
        1
        / 3
        * pi
        * height
        * (pow(radius_1, 2) + pow(radius_2, 2) + radius_1 * radius_2)
    )


def main():
    """Print the Results of Various Volume Calculations."""
    print("Volumes:")
    print("Cube: " + str(vol_cube(2)))  # = 8
    print("Cuboid: " + str(vol_cuboid(2, 2, 2)))  # = 8
    print("Cone: " + str(vol_cone(2, 2)))  # ~= 1.33
    print("Right Circular Cone: " + str(vol_right_circ_cone(2, 2)))  # ~= 8.38
    print("Prism: " + str(vol_prism(2, 2)))  # = 4
    print("Pyramid: " + str(vol_pyramid(2, 2)))  # ~= 1.33
    print("Sphere: " + str(vol_sphere(2)))  # ~= 33.5
    print("Hemisphere: " + str(vol_hemisphere(2)))  # ~= 16.75
    print("Circular Cylinder: " + str(vol_circular_cylinder(2, 2)))  # ~= 25.1
<<<<<<< HEAD
    print("Conical Frustum: " + str(vol_conical_frustum(2, 2, 4)))  # ~= 58.6
=======
    print("Spherical cap: " + str(vol_spherical_cap(1, 2)))  # ~= 5.24
    print("Spheres intersetion: " + str(vol_spheres_intersect(2, 2, 1)))  # ~= 21.21
>>>>>>> 6b6762bd


if __name__ == "__main__":
    main()<|MERGE_RESOLUTION|>--- conflicted
+++ resolved
@@ -213,12 +213,9 @@
     print("Sphere: " + str(vol_sphere(2)))  # ~= 33.5
     print("Hemisphere: " + str(vol_hemisphere(2)))  # ~= 16.75
     print("Circular Cylinder: " + str(vol_circular_cylinder(2, 2)))  # ~= 25.1
-<<<<<<< HEAD
     print("Conical Frustum: " + str(vol_conical_frustum(2, 2, 4)))  # ~= 58.6
-=======
     print("Spherical cap: " + str(vol_spherical_cap(1, 2)))  # ~= 5.24
     print("Spheres intersetion: " + str(vol_spheres_intersect(2, 2, 1)))  # ~= 21.21
->>>>>>> 6b6762bd
 
 
 if __name__ == "__main__":
