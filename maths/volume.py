"""
Find Volumes of Various Shapes.
Wikipedia reference: https://en.wikipedia.org/wiki/Volume
"""
from __future__ import annotations

from math import pi, pow


def vol_cube(side_length: int | float) -> float:
    """
    Calculate the Volume of a Cube.
    >>> vol_cube(1)
    1.0
    >>> vol_cube(3)
    27.0
    >>> vol_cube(0)
    0.0
    >>> vol_cube(1.6)
    4.096000000000001
    >>> vol_cube(-1)
    Traceback (most recent call last):
        ...
    ValueError: vol_cube() only accepts non-negative values
    """
    if side_length < 0:
        raise ValueError("vol_cube() only accepts non-negative values")
    return pow(side_length, 3)


def vol_spherical_cap(height: float, radius: float) -> float:
    """
    Calculate the Volume of the spherical cap.
    :return 1/3 pi * height ^ 2 * (3 * radius - height)
    >>> vol_spherical_cap(1, 2)
    5.235987755982988
    >>> vol_spherical_cap(1.6, 2.6)
    16.621119532592402
    >>> vol_spherical_cap(0, 0)
    0.0
    >>> vol_spherical_cap(-1, 2)
    Traceback (most recent call last):
        ...
    ValueError: vol_spherical_cap() only accepts non-negative values
    >>> vol_spherical_cap(1, -2)
    Traceback (most recent call last):
        ...
    ValueError: vol_spherical_cap() only accepts non-negative values
    """
    if height < 0 or radius < 0:
        raise ValueError("vol_spherical_cap() only accepts non-negative values")
    return 1 / 3 * pi * pow(height, 2) * (3 * radius - height)


def vol_spheres_intersect(
    radius_1: float, radius_2: float, centers_distance: float
) -> float:
    """
    Calculate the volume of the intersection of two spheres.
    The intersection is composed by two spherical caps and therefore its volume is the
    sum of the volumes of the spherical caps. First, it calculates the heights (h1, h2)
    of the spherical caps, then the two volumes and it returns the sum.
    The height formulas are
    h1 = (radius_1 - radius_2 + centers_distance)
       * (radius_1 + radius_2 - centers_distance)
       / (2 * centers_distance)
    h2 = (radius_2 - radius_1 + centers_distance)
       * (radius_2 + radius_1 - centers_distance)
       / (2 * centers_distance)
    if centers_distance is 0 then it returns the volume of the smallers sphere
    :return vol_spherical_cap(h1, radius_2) + vol_spherical_cap(h2, radius_1)
    >>> vol_spheres_intersect(2, 2, 1)
    21.205750411731103
    >>> vol_spheres_intersect(2.6, 2.6, 1.6)
    40.71504079052372
    >>> vol_spheres_intersect(0, 0, 0)
    0.0
    >>> vol_spheres_intersect(-2, 2, 1)
    Traceback (most recent call last):
        ...
    ValueError: vol_spheres_intersect() only accepts non-negative values
    >>> vol_spheres_intersect(2, -2, 1)
    Traceback (most recent call last):
        ...
    ValueError: vol_spheres_intersect() only accepts non-negative values
    >>> vol_spheres_intersect(2, 2, -1)
    Traceback (most recent call last):
        ...
    ValueError: vol_spheres_intersect() only accepts non-negative values
    """
    if radius_1 < 0 or radius_2 < 0 or centers_distance < 0:
        raise ValueError("vol_spheres_intersect() only accepts non-negative values")
    if centers_distance == 0:
        return vol_sphere(min(radius_1, radius_2))

    h1 = (
        (radius_1 - radius_2 + centers_distance)
        * (radius_1 + radius_2 - centers_distance)
        / (2 * centers_distance)
    )
    h2 = (
        (radius_2 - radius_1 + centers_distance)
        * (radius_2 + radius_1 - centers_distance)
        / (2 * centers_distance)
    )

    return vol_spherical_cap(h1, radius_2) + vol_spherical_cap(h2, radius_1)


def vol_spheres_union(
    radius_1: float, radius_2: float, centers_distance: float
) -> float:
    """
    Calculate the volume of the union of two spheres that possibly intersect.
    It is the sum of sphere A and sphere B minus their intersection.
    First, it calculates the volumes (v1, v2) of the spheres,
    then the volume of the intersection (i) and it returns the sum v1+v2-i.
    If centers_distance is 0 then it returns the volume of the larger sphere
    :return vol_sphere(radius_1) + vol_sphere(radius_2)
                - vol_spheres_intersect(radius_1, radius_2, centers_distance)

    >>> vol_spheres_union(2, 2, 1)
    45.814892864851146
    """

    if centers_distance == 0:
        return vol_sphere(max(radius_1, radius_2))

    return (
        vol_sphere(radius_1)
        + vol_sphere(radius_2)
        - vol_spheres_intersect(radius_1, radius_2, centers_distance)
    )


def vol_cuboid(width: float, height: float, length: float) -> float:
    """
    Calculate the Volume of a Cuboid.
    :return multiple of width, length and height
    >>> vol_cuboid(1, 1, 1)
    1.0
    >>> vol_cuboid(1, 2, 3)
    6.0
    >>> vol_cuboid(1.6, 2.6, 3.6)
    14.976
    >>> vol_cuboid(0, 0, 0)
    0.0
    >>> vol_cuboid(-1, 2, 3)
    Traceback (most recent call last):
        ...
    ValueError: vol_cuboid() only accepts non-negative values
    >>> vol_cuboid(1, -2, 3)
    Traceback (most recent call last):
        ...
    ValueError: vol_cuboid() only accepts non-negative values
    >>> vol_cuboid(1, 2, -3)
    Traceback (most recent call last):
        ...
    ValueError: vol_cuboid() only accepts non-negative values
    """
    if width < 0 or height < 0 or length < 0:
        raise ValueError("vol_cuboid() only accepts non-negative values")
    return float(width * height * length)


def vol_cone(area_of_base: float, height: float) -> float:
    """
    Calculate the Volume of a Cone.
    Wikipedia reference: https://en.wikipedia.org/wiki/Cone
    :return (1/3) * area_of_base * height
    >>> vol_cone(10, 3)
    10.0
    >>> vol_cone(1, 1)
    0.3333333333333333
    >>> vol_cone(1.6, 1.6)
    0.8533333333333335
    >>> vol_cone(0, 0)
    0.0
    >>> vol_cone(-1, 1)
    Traceback (most recent call last):
        ...
    ValueError: vol_cone() only accepts non-negative values
    >>> vol_cone(1, -1)
    Traceback (most recent call last):
        ...
    ValueError: vol_cone() only accepts non-negative values
    """
    if height < 0 or area_of_base < 0:
        raise ValueError("vol_cone() only accepts non-negative values")
    return area_of_base * height / 3.0


def vol_right_circ_cone(radius: float, height: float) -> float:
    """
    Calculate the Volume of a Right Circular Cone.
    Wikipedia reference: https://en.wikipedia.org/wiki/Cone
    :return (1/3) * pi * radius^2 * height
    >>> vol_right_circ_cone(2, 3)
    12.566370614359172
    >>> vol_right_circ_cone(0, 0)
    0.0
    >>> vol_right_circ_cone(1.6, 1.6)
    4.289321169701265
    >>> vol_right_circ_cone(-1, 1)
    Traceback (most recent call last):
        ...
    ValueError: vol_right_circ_cone() only accepts non-negative values
    >>> vol_right_circ_cone(1, -1)
    Traceback (most recent call last):
        ...
    ValueError: vol_right_circ_cone() only accepts non-negative values
    """
    if height < 0 or radius < 0:
        raise ValueError("vol_right_circ_cone() only accepts non-negative values")
    return pi * pow(radius, 2) * height / 3.0


def vol_prism(area_of_base: float, height: float) -> float:
    """
    Calculate the Volume of a Prism.
    Wikipedia reference: https://en.wikipedia.org/wiki/Prism_(geometry)
    :return V = Bh
    >>> vol_prism(10, 2)
    20.0
    >>> vol_prism(11, 1)
    11.0
    >>> vol_prism(1.6, 1.6)
    2.5600000000000005
    >>> vol_prism(0, 0)
    0.0
    >>> vol_prism(-1, 1)
    Traceback (most recent call last):
        ...
    ValueError: vol_prism() only accepts non-negative values
    >>> vol_prism(1, -1)
    Traceback (most recent call last):
        ...
    ValueError: vol_prism() only accepts non-negative values
    """
    if height < 0 or area_of_base < 0:
        raise ValueError("vol_prism() only accepts non-negative values")
    return float(area_of_base * height)


def vol_pyramid(area_of_base: float, height: float) -> float:
    """
    Calculate the Volume of a Pyramid.
    Wikipedia reference: https://en.wikipedia.org/wiki/Pyramid_(geometry)
    :return  (1/3) * Bh
    >>> vol_pyramid(10, 3)
    10.0
    >>> vol_pyramid(1.5, 3)
    1.5
    >>> vol_pyramid(1.6, 1.6)
    0.8533333333333335
    >>> vol_pyramid(0, 0)
    0.0
    >>> vol_pyramid(-1, 1)
    Traceback (most recent call last):
        ...
    ValueError: vol_pyramid() only accepts non-negative values
    >>> vol_pyramid(1, -1)
    Traceback (most recent call last):
        ...
    ValueError: vol_pyramid() only accepts non-negative values
    """
    if height < 0 or area_of_base < 0:
        raise ValueError("vol_pyramid() only accepts non-negative values")
    return area_of_base * height / 3.0


def vol_sphere(radius: float) -> float:
    """
    Calculate the Volume of a Sphere.
    Wikipedia reference: https://en.wikipedia.org/wiki/Sphere
    :return (4/3) * pi * r^3
    >>> vol_sphere(5)
    523.5987755982989
    >>> vol_sphere(1)
    4.1887902047863905
    >>> vol_sphere(1.6)
    17.15728467880506
    >>> vol_sphere(0)
    0.0
    >>> vol_sphere(-1)
    Traceback (most recent call last):
        ...
    ValueError: vol_sphere() only accepts non-negative values
    """
    if radius < 0:
        raise ValueError("vol_sphere() only accepts non-negative values")
    return 4 / 3 * pi * pow(radius, 3)


def vol_hemisphere(radius: float) -> float:
    """Calculate the volume of a hemisphere
    Wikipedia reference: https://en.wikipedia.org/wiki/Hemisphere
    Other references: https://www.cuemath.com/geometry/hemisphere
    :return 2/3 * pi * radius^3
    >>> vol_hemisphere(1)
    2.0943951023931953
    >>> vol_hemisphere(7)
    718.3775201208659
    >>> vol_hemisphere(1.6)
    8.57864233940253
    >>> vol_hemisphere(0)
    0.0
    >>> vol_hemisphere(-1)
    Traceback (most recent call last):
        ...
    ValueError: vol_hemisphere() only accepts non-negative values
    """
    if radius < 0:
        raise ValueError("vol_hemisphere() only accepts non-negative values")
    return 2 / 3 * pi * pow(radius, 3)


def vol_circular_cylinder(radius: float, height: float) -> float:
    """Calculate the Volume of a Circular Cylinder.
    Wikipedia reference: https://en.wikipedia.org/wiki/Cylinder
    :return pi * radius^2 * height
    >>> vol_circular_cylinder(1, 1)
    3.141592653589793
    >>> vol_circular_cylinder(4, 3)
    150.79644737231007
    >>> vol_circular_cylinder(1.6, 1.6)
    12.867963509103795
    >>> vol_circular_cylinder(0, 0)
    0.0
    >>> vol_circular_cylinder(-1, 1)
    Traceback (most recent call last):
        ...
    ValueError: vol_circular_cylinder() only accepts non-negative values
    >>> vol_circular_cylinder(1, -1)
    Traceback (most recent call last):
        ...
    ValueError: vol_circular_cylinder() only accepts non-negative values
    """
    if height < 0 or radius < 0:
        raise ValueError("vol_circular_cylinder() only accepts non-negative values")
    return pi * pow(radius, 2) * height


def vol_hollow_circular_cylinder(
    inner_radius: float, outer_radius: float, height: float
) -> float:
    """Calculate the Volume of a Hollow Circular Cylinder.
    >>> vol_hollow_circular_cylinder(1, 2, 3)
    28.274333882308138
    >>> vol_hollow_circular_cylinder(1.6, 2.6, 3.6)
    47.50088092227767
    >>> vol_hollow_circular_cylinder(-1, 2, 3)
    Traceback (most recent call last):
        ...
    ValueError: vol_hollow_circular_cylinder() only accepts non-negative values
    >>> vol_hollow_circular_cylinder(1, -2, 3)
    Traceback (most recent call last):
        ...
    ValueError: vol_hollow_circular_cylinder() only accepts non-negative values
    >>> vol_hollow_circular_cylinder(1, 2, -3)
    Traceback (most recent call last):
        ...
    ValueError: vol_hollow_circular_cylinder() only accepts non-negative values
    >>> vol_hollow_circular_cylinder(2, 1, 3)
    Traceback (most recent call last):
        ...
    ValueError: outer_radius must be greater than inner_radius
    >>> vol_hollow_circular_cylinder(0, 0, 0)
    Traceback (most recent call last):
        ...
    ValueError: outer_radius must be greater than inner_radius
    """
    if inner_radius < 0 or outer_radius < 0 or height < 0:
        raise ValueError(
            "vol_hollow_circular_cylinder() only accepts non-negative values"
        )
    if outer_radius <= inner_radius:
        raise ValueError("outer_radius must be greater than inner_radius")
    return pi * (pow(outer_radius, 2) - pow(inner_radius, 2)) * height


def vol_conical_frustum(height: float, radius_1: float, radius_2: float) -> float:
    """Calculate the Volume of a Conical Frustum.
    Wikipedia reference: https://en.wikipedia.org/wiki/Frustum
    :return 1/3 * pi * height * (radius_1^2 + radius_top^2 + radius_1 * radius_2)
    >>> vol_conical_frustum(45, 7, 28)
    48490.482608158454
    >>> vol_conical_frustum(1, 1, 2)
    7.330382858376184
    >>> vol_conical_frustum(1.6, 2.6, 3.6)
    48.7240076620753
    >>> vol_conical_frustum(0, 0, 0)
    0.0
    >>> vol_conical_frustum(-2, 2, 1)
    Traceback (most recent call last):
        ...
    ValueError: vol_conical_frustum() only accepts non-negative values
    >>> vol_conical_frustum(2, -2, 1)
    Traceback (most recent call last):
        ...
    ValueError: vol_conical_frustum() only accepts non-negative values
    >>> vol_conical_frustum(2, 2, -1)
    Traceback (most recent call last):
        ...
    ValueError: vol_conical_frustum() only accepts non-negative values
    """
    if radius_1 < 0 or radius_2 < 0 or height < 0:
        raise ValueError("vol_conical_frustum() only accepts non-negative values")
    return (
        1
        / 3
        * pi
        * height
        * (pow(radius_1, 2) + pow(radius_2, 2) + radius_1 * radius_2)
    )


def main():
    """Print the Results of Various Volume Calculations."""
    print("Volumes:")
<<<<<<< HEAD
    print("Cube: " + str(vol_cube(2)))  # = 8
    print("Cuboid: " + str(vol_cuboid(2, 2, 2)))  # = 8
    print("Cone: " + str(vol_cone(2, 2)))  # ~= 1.33
    print("Right Circular Cone: " + str(vol_right_circ_cone(2, 2)))  # ~= 8.38
    print("Prism: " + str(vol_prism(2, 2)))  # = 4
    print("Pyramid: " + str(vol_pyramid(2, 2)))  # ~= 1.33
    print("Sphere: " + str(vol_sphere(2)))  # ~= 33.5
    print("Hemisphere: " + str(vol_hemisphere(2)))  # ~= 16.75
    print("Circular Cylinder: " + str(vol_circular_cylinder(2, 2)))  # ~= 25.1
    print("Conical Frustum: " + str(vol_conical_frustum(2, 2, 4)))  # ~= 58.6
    print("Spherical cap: " + str(vol_spherical_cap(1, 2)))  # ~= 5.24
    print("Spheres intersetion: " + str(vol_spheres_intersect(2, 2, 1)))  # ~= 21.21
    print("Spheres union: " + str(vol_spheres_union(2, 2, 1)))  # ~= 45.81
=======
    print(f"Cube: {vol_cube(2) = }")  # = 8
    print(f"Cuboid: {vol_cuboid(2, 2, 2) = }")  # = 8
    print(f"Cone: {vol_cone(2, 2) = }")  # ~= 1.33
    print(f"Right Circular Cone: {vol_right_circ_cone(2, 2) = }")  # ~= 8.38
    print(f"Prism: {vol_prism(2, 2) = }")  # = 4
    print(f"Pyramid: {vol_pyramid(2, 2) = }")  # ~= 1.33
    print(f"Sphere: {vol_sphere(2) = }")  # ~= 33.5
    print(f"Hemisphere: {vol_hemisphere(2) = }")  # ~= 16.75
    print(f"Circular Cylinder: {vol_circular_cylinder(2, 2) = }")  # ~= 25.1
    print(
        f"Hollow Circular Cylinder: {vol_hollow_circular_cylinder(1, 2, 3) = }"
    )  # ~= 28.3
    print(f"Conical Frustum: {vol_conical_frustum(2, 2, 4) = }")  # ~= 58.6
    print(f"Spherical cap: {vol_spherical_cap(1, 2) = }")  # ~= 5.24
    print(f"Spheres intersetion: {vol_spheres_intersect(2, 2, 1) = }")  # ~= 21.21
>>>>>>> 26fe4c65


if __name__ == "__main__":
    main()<|MERGE_RESOLUTION|>--- conflicted
+++ resolved
@@ -418,7 +418,6 @@
 def main():
     """Print the Results of Various Volume Calculations."""
     print("Volumes:")
-<<<<<<< HEAD
     print("Cube: " + str(vol_cube(2)))  # = 8
     print("Cuboid: " + str(vol_cuboid(2, 2, 2)))  # = 8
     print("Cone: " + str(vol_cone(2, 2)))  # ~= 1.33
@@ -432,23 +431,9 @@
     print("Spherical cap: " + str(vol_spherical_cap(1, 2)))  # ~= 5.24
     print("Spheres intersetion: " + str(vol_spheres_intersect(2, 2, 1)))  # ~= 21.21
     print("Spheres union: " + str(vol_spheres_union(2, 2, 1)))  # ~= 45.81
-=======
-    print(f"Cube: {vol_cube(2) = }")  # = 8
-    print(f"Cuboid: {vol_cuboid(2, 2, 2) = }")  # = 8
-    print(f"Cone: {vol_cone(2, 2) = }")  # ~= 1.33
-    print(f"Right Circular Cone: {vol_right_circ_cone(2, 2) = }")  # ~= 8.38
-    print(f"Prism: {vol_prism(2, 2) = }")  # = 4
-    print(f"Pyramid: {vol_pyramid(2, 2) = }")  # ~= 1.33
-    print(f"Sphere: {vol_sphere(2) = }")  # ~= 33.5
-    print(f"Hemisphere: {vol_hemisphere(2) = }")  # ~= 16.75
-    print(f"Circular Cylinder: {vol_circular_cylinder(2, 2) = }")  # ~= 25.1
     print(
         f"Hollow Circular Cylinder: {vol_hollow_circular_cylinder(1, 2, 3) = }"
     )  # ~= 28.3
-    print(f"Conical Frustum: {vol_conical_frustum(2, 2, 4) = }")  # ~= 58.6
-    print(f"Spherical cap: {vol_spherical_cap(1, 2) = }")  # ~= 5.24
-    print(f"Spheres intersetion: {vol_spheres_intersect(2, 2, 1) = }")  # ~= 21.21
->>>>>>> 26fe4c65
 
 
 if __name__ == "__main__":
