"""
Amicable numbers are two different natural numbers such that the sum
of the proper divisors of each is equal to the other number.
That is, s(a)=b and s(b)=a, where s(n) is equal to
the sum of positive divisors of n except n itself.
Here, a and b form a pair of amicable numbers.

More information about amicable numbers can be found here:
https://en.wikipedia.org/wiki/Amicable_numbers

Here, we have defined a function to check if two numbers are amicable.
We have also defined an auxiliary function,
to find the sum of the proper divisors of a number.
"""

<<<<<<< HEAD
def sum_of_divisors(number: int) -> int:
=======

def sum_of_divisors(n: int) -> int:
>>>>>>> 18df9ba6
    """
    Find the sum of the proper divisors of a number.

    Examples:
    >>> sum_of_divisors(220)
    284
    >>> sum_of_divisors(284)
    220
    """
    sum = 0
    for i in range(1, number):
        if number % i == 0:
            sum += i

    return sum

<<<<<<< HEAD
def is_amicable_pair(number_1: int, number_2: int) -> bool:
=======

def is_amicable_pair(a: int, b: int) -> bool:
>>>>>>> 18df9ba6
    """
    Check if two numbers (number_1 and number_2) are amicable.
    Arguments must be positive integers.

    Examples:
    >>> is_amicable_pair(220, 284)
    True
    >>> is_amicable_pair(1184, 1210)
    True
    >>> is_amicable_pair(127, 729)
    False
    >>> is_amicable_pair(7, 13)
    False
    >>> is_amicable_pair(0, 12)
    Traceback (most recent call last):
        ...
    ValueError: Numbers must be positive integers.
    >>> is_amicable_pair(12, -1)
    Traceback (most recent call last):
        ...
    ValueError: Numbers must be positive integers.
    >>> is_amicable_pair(42, 42)
    False
    """
    if number_1 <= 0 or number_2 <= 0:
        raise ValueError("Numbers must be positive integers.")
    
    return sum_of_divisors(number_1) == number_2 and sum_of_divisors(number_2) == number_1


if __name__ == "__main__":
    import doctest

    doctest.testmod()<|MERGE_RESOLUTION|>--- conflicted
+++ resolved
@@ -13,12 +13,7 @@
 to find the sum of the proper divisors of a number.
 """
 
-<<<<<<< HEAD
 def sum_of_divisors(number: int) -> int:
-=======
-
-def sum_of_divisors(n: int) -> int:
->>>>>>> 18df9ba6
     """
     Find the sum of the proper divisors of a number.
 
@@ -35,12 +30,7 @@
 
     return sum
 
-<<<<<<< HEAD
 def is_amicable_pair(number_1: int, number_2: int) -> bool:
-=======
-
-def is_amicable_pair(a: int, b: int) -> bool:
->>>>>>> 18df9ba6
     """
     Check if two numbers (number_1 and number_2) are amicable.
     Arguments must be positive integers.
@@ -70,7 +60,6 @@
     
     return sum_of_divisors(number_1) == number_2 and sum_of_divisors(number_2) == number_1
 
-
 if __name__ == "__main__":
     import doctest
 
