--- conflicted
+++ resolved
@@ -29,14 +29,9 @@
     """
     Main entry point of the script.
 
-<<<<<<< HEAD
-    This block checks if the script is being run as the main module. If so, it calls 
-    the `indian_phone_validator` function with a sample phone number
-    and prints the result.
-=======
     This block checks if the script is being run as the main module. If so, it calls
-    the `indian_phone_validator` function with a sample phone number and prints the result.
->>>>>>> 7557a582
+    the `indian_phone_validator` function with a sample phone number and
+    prints the result.
 
     Functions:
         indian_phone_validator(phone: str) -> bool:
