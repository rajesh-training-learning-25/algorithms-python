--- conflicted
+++ resolved
@@ -14,11 +14,8 @@
     >>> dict(word_occurence("Two  spaces"))
     {'Two': 1, 'spaces': 1}
     """
-<<<<<<< HEAD
     occurrence = defaultdict(int) # type: dict
-=======
-    occurrence: dict = defaultdict(int)
->>>>>>> 20a4fdf3
+
     # Creating a dictionary containing count of each word
     for word in sentence.split():
         occurrence[word] += 1
