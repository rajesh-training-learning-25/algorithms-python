<<<<<<< HEAD
import unittest
=======
def palindromic_string(input_string: str) -> str:
    """
    >>> palindromic_string('abbbaba')
    'abbba'
    >>> palindromic_string('ababa')
    'ababa'

    Manacher’s algorithm which finds Longest palindromic Substring in linear time.
>>>>>>> ff9be863


def longest_palindromic_substring(string: str) -> str:
    """
    Manacher’s algorithm which finds Longest Palindromic Substring.
    Source: https://en.wikipedia.org/wiki/Longest_palindromic_substring
    """
    if string == "":
        return ""

    # create string with separators: "aba" -> "a|b|a"
    new_string = "|".join(list(string))

    left = right = 0  # start/end index of longest palindrome so far
    # length[i] shows the length of palindromic substring with center i
    length = [1] * len(new_string)
    start = max_length = 0

    # for each character in new_string find the corresponding max palindrome length
    #   and store the length and left, right boundary
    for i, _ in enumerate(new_string):
        k = 1 if i > right else min(length[left + right - i] // 2, right - i + 1)
        while (
            i - k >= 0
            and i + k < len(new_string)
            and new_string[k + i] == new_string[i - k]
        ):
            k += 1

        length[i] = 2 * k - 1

        # update the right and left index if string ends after the previously right      
        if i + k - 1 > right:
            left = i - k + 1  # noqa: E741
            right = i + k - 1

        if max_length < length[i]:
            max_length = length[i]
            start = i

    s = new_string[start - max_length // 2 : start + max_length // 2 + 1]
    return "".join(s.split("|"))


class TestLongestPalindrome(unittest.TestCase):
    def test_longest_palindromic_substring(self):
        self.assertEqual(longest_palindromic_substring("abbbaba"), "abbba")
        self.assertEqual(longest_palindromic_substring("ababa"), "ababa")
        self.assertEqual(longest_palindromic_substring(""), "")
        self.assertEqual(longest_palindromic_substring("a"), "a")
        self.assertEqual(longest_palindromic_substring("aa"), "aa")
        self.assertEqual(longest_palindromic_substring("abc"), "b")


if __name__ == "__main__":
    unittest.main()
<|MERGE_RESOLUTION|>--- conflicted
+++ resolved
@@ -1,15 +1,4 @@
-<<<<<<< HEAD
 import unittest
-=======
-def palindromic_string(input_string: str) -> str:
-    """
-    >>> palindromic_string('abbbaba')
-    'abbba'
-    >>> palindromic_string('ababa')
-    'ababa'
-
-    Manacher’s algorithm which finds Longest palindromic Substring in linear time.
->>>>>>> ff9be863
 
 
 def longest_palindromic_substring(string: str) -> str:
@@ -65,4 +54,4 @@
 
 
 if __name__ == "__main__":
-    unittest.main()
+    unittest.main()