--- conflicted
+++ resolved
@@ -2,13 +2,8 @@
     """
     Find the shortest word in a sentence.
     If there are multiple words that are the same length, return the first one.
-<<<<<<< HEAD
     
     www.geeksforgeeks.org/python-program-to-find-the-smallest-word-in-a-sentence/
-=======
-
-    URL: https://www.geeksforgeeks.org/python-program-to-find-the-smallest-word-in-a-sentence/
->>>>>>> 73ae3880
 
     >>> shortest_word("I love Python")
     'I'
