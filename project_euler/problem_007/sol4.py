"""
Project Euler Problem 7: https://projecteuler.net/problem=7
10001st prime
By listing the first six prime numbers: 2, 3, 5, 7, 11, and 13, we
can see that the 6th prime is 13.
What is the 10001st prime number?
References:
- https://en.wikipedia.org/wiki/Prime_number
"""

<<<<<<< HEAD
=======

# Function to find the nth prime number
>>>>>>> afb6a98d
def nth_prime(n: int) -> [int]:
    """
    Returns the nth prime number.
    Args:
    n (int): The position of the prime number to find.
    Returns:
    int: The nth prime number, or None if n is less than 1.
    """
    if n < 1:
        return None

    prime_counter = 2
    for num in range(3, n**2, 2):
        divisor = 1
        while divisor * divisor < num:
            divisor += 2
            if num % divisor == 0:
                break
        else:
            prime_counter += 1
        if prime_counter == n:
            return num

<<<<<<< HEAD
=======

# Function to find the solution for Project Euler Problem 7
>>>>>>> afb6a98d
def solution() -> int:
    """
    Returns the 10001st prime number.
    """
    result = nth_prime(10001)

    if result is not None:
        return result
    else:
        return -1


if __name__ == "__main__":
    print(f"{solution() = }")<|MERGE_RESOLUTION|>--- conflicted
+++ resolved
@@ -8,11 +8,7 @@
 - https://en.wikipedia.org/wiki/Prime_number
 """
 
-<<<<<<< HEAD
-=======
 
-# Function to find the nth prime number
->>>>>>> afb6a98d
 def nth_prime(n: int) -> [int]:
     """
     Returns the nth prime number.
@@ -36,11 +32,6 @@
         if prime_counter == n:
             return num
 
-<<<<<<< HEAD
-=======
-
-# Function to find the solution for Project Euler Problem 7
->>>>>>> afb6a98d
 def solution() -> int:
     """
     Returns the 10001st prime number.
