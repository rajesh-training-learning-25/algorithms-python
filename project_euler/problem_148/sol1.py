"""
Project Euler Problem 148 : https://projecteuler.net/problem=148
Author:	Sai Teja Manchi
Problem Statement:
We can easily verify that none of the entries in the
first seven rows of Pascal's triangle are divisible by 7:
                               1
                          1          1
                     1          2          1
                1          3          3          1
           1          4          6          4          1
      1          5         10         10          5          1
1          6         15         20         15          6          1
However, if we check the first one hundred rows, we will find that
only 2361 of the 5050 entries are not divisible by 7.
Find the number of entries which are not divisible by 7
in the first one billion (109) rows of Pascal's triangle.
"""


def get_num_binomials(row_num: int) -> int:
    """
<<<<<<< HEAD
    To compute the number of entries in the nth row of
    pascal triangle that are not divisble by 7.
=======
    To compute the number of entries in the nth row of pascal triangle that are not divisble by 7.
>>>>>>> ba29c527
    Based on Lucas Theroem it is the product of (each digit in the base 7 n + 1)
    Reference: https://brilliant.org/wiki/lucas-theorem/
    """
    cnt = 1
    while row_num > 0:
        cnt *= (row_num % 7) + 1
        row_num //= 7
    return cnt


def solution(pascal_row_count: int = 10**9) -> int:
    """
    To evaluate the solution, use solution()
    >>> solution(3)
    6
    >>> solution(10)
    40
    >>> solution(100)
    2361
    """

    result = 0
    for i in range(pascal_row_count):
        result += get_num_binomials(i) % 7

    return result<|MERGE_RESOLUTION|>--- conflicted
+++ resolved
@@ -20,12 +20,10 @@
 
 def get_num_binomials(row_num: int) -> int:
     """
-<<<<<<< HEAD
     To compute the number of entries in the nth row of
     pascal triangle that are not divisble by 7.
-=======
-    To compute the number of entries in the nth row of pascal triangle that are not divisble by 7.
->>>>>>> ba29c527
+    To compute the number of entries in the nth row of
+    pascal triangle that are not divisble by 7.
     Based on Lucas Theroem it is the product of (each digit in the base 7 n + 1)
     Reference: https://brilliant.org/wiki/lucas-theorem/
     """
