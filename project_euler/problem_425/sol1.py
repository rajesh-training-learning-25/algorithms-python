--- conflicted
+++ resolved
@@ -24,21 +24,7 @@
     In this path, the largest number is 113. Among all possible paths, this path has the
     smallest maximum number. Therefore, 103 is not considered a relative of 2.
 """
-<<<<<<< HEAD
-
-=======
-from typing import (
-    Any,
-    Callable,
-    Dict,
-    Generator,
-    Generic,
-    List,
-    Optional,
-    TypeVar,
-    cast,
-)
->>>>>>> 305d8fd3
+3dfb77148c9b8ef0e5650a544af8
 import heapq
 
 
@@ -55,7 +41,6 @@
     return y
 
 
-<<<<<<< HEAD
 def list_primality(n: int) -> list[bool]:
 	# Sieve of Eratosthenes
 	result: list[bool] = [True] * (n + 1)
@@ -65,18 +50,7 @@
 			for j in range(i * i, len(result), i):
 				result[j] = False
 	return result
-=======
-def list_primality(n: int) -> List[bool]:
-    # Sieve of Eratosthenes
-    result: List[bool] = [True] * (n + 1)
-    result[0] = result[1] = False
-    for i in range(sqrt(n) + 1):
-        if result[i]:
-            for j in range(i * i, len(result), i):
-                result[j] = False
-    return result
 
->>>>>>> 305d8fd3
 
 def solution():
     LIMIT = 10**7
