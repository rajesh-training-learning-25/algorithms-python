"""
Project Euler Problem 407: https://projecteuler.net/problem=407

Problem Statement:
If we calculate a2 mod 6 for 0 a 5 we get: 0, 1, 4, 3, 4, 1.
The largest value of a such that a^2 = a mod 6 is 4.
Let's call M(n) the largest value of a < n such that a^2 = a (mod n).
so M(6) = 4.
Find SIGMA M(n) for 1 <= n <= 101

Solutions to Modular Equations:

- If a^2 ≡ a mod n, it's valid for any divisor of n.
- For prime powers, p^k, only solutions are a = 0, 1 mod p^k.
- Factoring n as prime powers, we have congruences of the form a = 0,1 mod p^k.
- Using the Chinese remainder theorem, we get 2^N solutions, where N is the number of unique prime factors of n.
- The largest solution among these is used for the M() function.
"""
<<<<<<< HEAD
from typing import Any, Callable, Optional, TypeVar, cast
=======
from typing import (
    Any,
    Callable,
    Dict,
    Generator,
    Generic,
    List,
    Optional,
    TypeVar,
    cast,
)

>>>>>>> 305d8fd3

def sqrt(x: int) -> int:
    assert x >= 0
    i: int = 1
    while i * i <= x:
        i *= 2
    y: int = 0
    while i > 0:
        if (y + i) ** 2 <= x:
            y += i
        i //= 2
    return y


<<<<<<< HEAD
def list_smallest_prime_factors(n: int) -> list[int]:
	result: list[Optional[int]] = [None] * (n + 1)
	limit = sqrt(n)
	for i in range(2, len(result)):
		if result[i] is None:
			result[i] = i
			if i <= limit:
				for j in range(i * i, n + 1, i):
					if result[j] is None:
						result[j] = i
	return cast(list[int], result)
=======
def list_smallest_prime_factors(n: int) -> List[int]:
    result: List[Optional[int]] = [None] * (n + 1)
    limit = sqrt(n)
    for i in range(2, len(result)):
        if result[i] is None:
            result[i] = i
            if i <= limit:
                for j in range(i * i, n + 1, i):
                    if result[j] is None:
                        result[j] = i
    return cast(List[int], result)

>>>>>>> 305d8fd3

def solution():
    LIMIT = 10**7

    smallestprimefactor = list_smallest_prime_factors(LIMIT)

    ans = 0
    for i in range(1, LIMIT + 1):
        # Compute factorization as coprime prime powers. e.g. 360 = {2^3, 3^2, 5^1}
        factorization = []
        j = i
        while j != 1:
            p = smallestprimefactor[j]
            q = 1
            while True:
                j //= p
                q *= p
                if j % p != 0:
                    break
            factorization.append(q)

        solns = [0]
        modulus = 1
        for q in factorization:
            # Use Chinese remainder theorem; cache parts of it
            recip = pow(q, -1, modulus)
            newmod = q * modulus
            solns = [((0 + (x) * recip * q) % newmod) for x in solns] + [
                ((1 + (x - 1) * recip * q) % newmod) for x in solns
            ]
            modulus = newmod

        ans += max(solns)
    return str(ans)


if __name__ == "__main__":
    print(solution())<|MERGE_RESOLUTION|>--- conflicted
+++ resolved
@@ -16,22 +16,7 @@
 - Using the Chinese remainder theorem, we get 2^N solutions, where N is the number of unique prime factors of n.
 - The largest solution among these is used for the M() function.
 """
-<<<<<<< HEAD
-from typing import Any, Callable, Optional, TypeVar, cast
-=======
-from typing import (
-    Any,
-    Callable,
-    Dict,
-    Generator,
-    Generic,
-    List,
-    Optional,
-    TypeVar,
-    cast,
-)
-
->>>>>>> 305d8fd3
+from typing import Any, Callable, Dict, Generator, Generic, List, Optional, TypeVar, cast
 
 def sqrt(x: int) -> int:
     assert x >= 0
@@ -45,10 +30,8 @@
         i //= 2
     return y
 
-
-<<<<<<< HEAD
-def list_smallest_prime_factors(n: int) -> list[int]:
-	result: list[Optional[int]] = [None] * (n + 1)
+def list_smallest_prime_factors(n: int) -> List[int]:
+	result: List[Optional[int]] = [None] * (n + 1)
 	limit = sqrt(n)
 	for i in range(2, len(result)):
 		if result[i] is None:
@@ -57,21 +40,8 @@
 				for j in range(i * i, n + 1, i):
 					if result[j] is None:
 						result[j] = i
-	return cast(list[int], result)
-=======
-def list_smallest_prime_factors(n: int) -> List[int]:
-    result: List[Optional[int]] = [None] * (n + 1)
-    limit = sqrt(n)
-    for i in range(2, len(result)):
-        if result[i] is None:
-            result[i] = i
-            if i <= limit:
-                for j in range(i * i, n + 1, i):
-                    if result[j] is None:
-                        result[j] = i
-    return cast(List[int], result)
+	return cast(List[int], result)
 
->>>>>>> 305d8fd3
 
 def solution():
     LIMIT = 10**7
