--- conflicted
+++ resolved
@@ -54,13 +54,8 @@
 
         # Try all possible single-letter transformations
         for i in range(len(current_word)):
-<<<<<<< HEAD
-            for c in "abcdefghijklmnopqrstuvwxyz":
-                transformed_word = current_word[:i] + c + current_word[i + 1:]
-=======
             for c in "abcdefghijklmnopqrstuvwxyz":  # Try changing each letter
                 transformed_word = current_word[:i] + c + current_word[i + 1 :]
->>>>>>> 0c48c5dc
 
                 # If the transformed word is valid and has not been visited
                 if transformed_word in word_set:
