--- conflicted
+++ resolved
@@ -24,12 +24,8 @@
 # Establecemos una semilla
 random.seed(1234)
 
-<<<<<<< HEAD
 class HistogramOrientedGradients:
-=======
->>>>>>> 7de1b551
-
-class histogramOrientedGradients:
+    
     def __init__(self, imagen: np.float32) -> None:
 
         """
