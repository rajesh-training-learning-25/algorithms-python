--- conflicted
+++ resolved
@@ -1,38 +1,51 @@
 #  Copyright (c) 2023 Diego Gasco (diego.gasco99@gmail.com), Diegomangasco on GitHub
 
-<<<<<<< HEAD
-import logging  # noqa: I001
-=======
+"""
+Requirements:
+  - numpy version 1.21
+  - scipy version 1.3.3
+Notes:
+  - Each column of the features matrix corresponds to a class item
+"""
+
 import logging
 
->>>>>>> 7e1fc356
 import numpy as np
-import scipy
-
-logging.basicConfig(level=logging.INFO, format="%(message)s")
-
-
-def _column_reshape(input_array: np.ndarray) -> np.ndarray:
-    """Function to reshape a row Numpy array into a column Numpy array"""
+from scipy.linalg import eigh
+
+logging.basicConfig(level=logging.INFO, format='%(message)s')
+
+
+def column_reshape(input_array: np.ndarray) -> np.ndarray:
+    """Function to reshape a row Numpy array into a column Numpy array
+    >>> input_array = np.array([1, 2, 3])
+    >>> column_reshape(input_array)
+    array([[1],
+           [2],
+           [3]])
+    """
 
     return input_array.reshape((input_array.size, 1))
 
 
-<<<<<<< HEAD
-def _covariance_within_classes(
-=======
 def covariance_within_classes(
->>>>>>> 7e1fc356
     features: np.ndarray, labels: np.ndarray, classes: int
 ) -> np.ndarray:
-    """Function to compute the covariance matrix inside each class"""
+    """Function to compute the covariance matrix inside each class.
+    >>> features = np.array([[1, 2, 3], [4, 5, 6], [7, 8, 9]])
+    >>> labels = np.array([0, 1, 0])
+    >>> covariance_within_classes(features, labels, 2)
+    array([[0.66666667, 0.66666667, 0.66666667],
+           [0.66666667, 0.66666667, 0.66666667],
+           [0.66666667, 0.66666667, 0.66666667]])
+    """
 
     covariance_sum = np.nan
     for i in range(classes):
         data = features[:, labels == i]
         data_mean = data.mean(1)
         # Centralize the data of class i
-        centered_data = data - _column_reshape(data_mean)
+        centered_data = data - column_reshape(data_mean)
         if i > 0:
             # If covariance_sum is not None
             covariance_sum += np.dot(centered_data, centered_data.T)
@@ -43,14 +56,17 @@
     return covariance_sum / features.shape[1]
 
 
-<<<<<<< HEAD
-def _covariance_between_classes(
-=======
 def covariance_between_classes(
->>>>>>> 7e1fc356
     features: np.ndarray, labels: np.ndarray, classes: int
 ) -> np.ndarray:
-    """Function to compute the covariance matrix between multiple classes"""
+    """Function to compute the covariance matrix between multiple classes
+    >>> features = np.array([[9, 2, 3], [4, 3, 6], [1, 8, 9]])
+    >>> labels = np.array([0, 1, 0])
+    >>> covariance_between_classes(features, labels, 2)
+    array([[ 3.55555556,  1.77777778, -2.66666667],
+           [ 1.77777778,  0.88888889, -1.33333333],
+           [-2.66666667, -1.33333333,  2.        ]])
+    """
 
     general_data_mean = features.mean(1)
     covariance_sum = np.nan
@@ -61,31 +77,20 @@
         if i > 0:
             # If covariance_sum is not None
             covariance_sum += device_data * np.dot(
-<<<<<<< HEAD
-                _column_reshape(data_mean) - _column_reshape(general_data_mean),
-                (_column_reshape(data_mean) - _column_reshape(general_data_mean)).T,
-=======
                 column_reshape(data_mean) - column_reshape(general_data_mean),
                 (column_reshape(data_mean) - column_reshape(general_data_mean)).T,
->>>>>>> 7e1fc356
             )
         else:
             # If covariance_sum is np.nan (i.e. first loop)
             covariance_sum = device_data * np.dot(
-<<<<<<< HEAD
-                _column_reshape(data_mean) - _column_reshape(general_data_mean),
-                (_column_reshape(data_mean) - _column_reshape(general_data_mean)).T,
-=======
                 column_reshape(data_mean) - column_reshape(general_data_mean),
                 (column_reshape(data_mean) - column_reshape(general_data_mean)).T,
->>>>>>> 7e1fc356
             )
 
     return covariance_sum / features.shape[1]
 
 
 def principal_component_analysis(features: np.ndarray, dimensions: int) -> np.ndarray:
-<<<<<<< HEAD
     """
     Principal Component Analysis.
 
@@ -93,15 +98,12 @@
     Parameters:
         * features: the features extracted from the dataset
         * dimensions: to filter the projected data for the desired dimension
-    """
-=======
-    """Principal Component Analysis. \n
-    For more details, see: https://en.wikipedia.org/wiki/Principal_component_analysis
-    Parameters: \n
-    * features: the features extracted from the dataset
-    * labels: the class labels of the features
-    * dimensions: to filter the projected data for the desired dimension"""
->>>>>>> 7e1fc356
+    >>> features = np.array([[1, 2, 3], [4, 5, 6], [7, 8, 9]])
+    >>> dimensions = 2
+    >>> principal_component_analysis(features, dimensions)
+    array([[ 6.92820323,  8.66025404, 10.39230485],
+           [ 3.        ,  3.        ,  3.        ]])
+    """
 
     # Check if the features have been loaded
     if features.any():
@@ -119,7 +121,7 @@
 
         return projected_data
     else:
-        logging.basicConfig(level=logging.ERROR, format="%(message)s", force=True)
+        logging.basicConfig(level=logging.ERROR, format='%(message)s', force=True)
         logging.error("Dataset empty")
         raise AssertionError
 
@@ -127,7 +129,6 @@
 def linear_discriminant_analysis(
     features: np.ndarray, labels: np.ndarray, classes: int, dimensions: int
 ) -> np.ndarray:
-<<<<<<< HEAD
     """
     Linear Discriminant Analysis.
 
@@ -137,30 +138,23 @@
         * labels: the class labels of the features
         * classes: the number of classes present in the dataset
         * dimensions: to filter the projected data for the desired dimension
-    """
-=======
-    """Linear Discriminant Analysis. \n
-    For more details, see: https://en.wikipedia.org/wiki/Linear_discriminant_analysis
-    Parameters: \n
-    * features: the features extracted from the dataset
-    * labels: the class labels of the features
-    * classes: the number of classes present in the dataset
-    * dimensions: to filter the projected data for the desired dimension"""
->>>>>>> 7e1fc356
+    >>> features = np.array([[1, 2, 3, 4, 5], [2, 3, 4, 5, 6], [3, 4, 5, 6, 7]])
+    >>> labels = np.array([0, 2, 0, 1, 1])
+    >>> classes = 3
+    >>> dimensions = 2
+    >>> linear_discriminant_analysis(features, labels, classes, dimensions)
+    array([[0.70710678, 0.70710678, 0.70710678, 0.70710678, 0.70710678],
+           [3.60806823, 5.10257902, 6.59708982, 8.09160061, 9.58611141]])
+    """
 
     # Check if the dimension desired is less than the number of classes
     assert classes > dimensions
 
     # Check if features have been already loaded
     if features.any:
-        _, eigenvectors = scipy.linalg.eigh(
-<<<<<<< HEAD
-            _covariance_between_classes(features, labels, classes),
-            _covariance_within_classes(features, labels, classes),
-=======
+        _, eigenvectors = eigh(
             covariance_between_classes(features, labels, classes),
             covariance_within_classes(features, labels, classes),
->>>>>>> 7e1fc356
         )
         filtered_eigenvectors = eigenvectors[:, ::-1][:, :dimensions]
         svd_matrix, _, _ = np.linalg.svd(filtered_eigenvectors)
@@ -170,6 +164,38 @@
 
         return projected_data
     else:
-        logging.basicConfig(level=logging.ERROR, format="%(message)s", force=True)
+        logging.basicConfig(level=logging.ERROR, format='%(message)s', force=True)
         logging.error("Dataset empty")
-        raise AssertionError+        raise AssertionError
+
+def test_linear_discriminant_analysis():
+
+    # Create dummy dataset with 2 classes and 3 features
+    features = np.array([[1, 2, 3, 4, 5], [2, 3, 4, 5, 6], [3, 4, 5, 6, 7]])
+    labels = np.array([0, 0, 0, 1, 1])
+    classes = 2
+    dimensions = 2
+
+    projected_data = linear_discriminant_analysis(features, labels, classes, dimensions)
+
+    # Assert that the shape of the projected data is correct
+    assert projected_data.shape == (dimensions, features.shape[1])
+
+    # Assert that the projected data is a numpy array
+    assert isinstance(projected_data, np.ndarray)
+
+    # Assert that the projected data is not empty
+    assert projected_data.any()
+
+    # Assert that the function raises an AssertionError if dimensions > classes
+    try:
+        projected_data = linear_discriminant_analysis(features, labels, classes, 3)
+    except AssertionError:
+        pass
+    else:
+        raise AssertionError("Did not raise AssertionError for dimensions > classes")
+
+if __name__ == "__main__":
+    import doctest
+
+    doctest.testmod()