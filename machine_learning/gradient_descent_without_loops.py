--- conflicted
+++ resolved
@@ -103,14 +103,11 @@
     predictions = predict(test_x, weights, bias)
     print("Testing: ")
     for i in range(test_x.shape[-1]):
-<<<<<<< HEAD
         print(f'Actual output value: {test_y[0, i]}\t\
               Predicted output value: {predictions[0, i]}')
-=======
         print(
             f"Actual output value: {test_y[0, i]} \tPredicted output value: {predictions[0, i]}"
         )
->>>>>>> f25a35ec
     print()
 
 
