# Python Program to find prefix sum of a 2D array

<<<<<<< HEAD
def calculate_prefix_sum(matrix: list[list[int]]) -> list[list[int]]:
=======
from typing import List


def calculate_prefix_sum(matrix: List[List[int]]) -> List[List[int]]:
>>>>>>> a8603eab
    """
    Calculate the prefix sum of a 2D matrix.

    Prefix sum is a technique used to efficiently calculate the cumulative sum of subarrays in a 2D array.
    The idea is to compute a new array where each element represents the sum of all elements in the original array
    up to that position.

    Prefix Sum Formula:
    prefix_sum[i][j] = prefix_sum[i - 1][j] + prefix_sum[i][j - 1] - prefix_sum[i - 1][j - 1] + matrix[i][j]

    :param matrix: A 2D matrix.
    :return: A matrix containing the prefix sums.

    >>> calculate_prefix_sum([[1, 1, 1], [1, 1, 1], [1, 1, 1]])
    [[1, 2, 3], [2, 4, 6], [3, 6, 9]]

    >>> calculate_prefix_sum([[1, 2, 3], [4, 5, 6], [7, 8, 9]])
    [[1, 3, 6], [5, 12, 21], [12, 27, 45]]
    """
    rows = len(matrix)
    cols = len(matrix[0])

    # Initialize the prefix sum matrix with zeros, with the same dimensions as the original matrix.
    prefix_sum = [[0 for _ in range(cols)] for _ in range(rows)]

    # The prefix sum at the top-left corner is the same as the original matrix value.
    prefix_sum[0][0] = matrix[0][0]

    # Calculate cumulative sums for the first row.
    for i in range(1, cols):
        # The value in the first row is the sum of the previous value in the same row
        # and the value from the original matrix at the current column.
        prefix_sum[0][i] = prefix_sum[0][i - 1] + matrix[0][i]

    # Calculate cumulative sums for the first column.
    for i in range(1, rows):
        # The value in the first column is the sum of the previous value in the same column
        # and the value from the original matrix at the current row.
        prefix_sum[i][0] = prefix_sum[i - 1][0] + matrix[i][0]

    # Update the values in the cells using the general formula.
    for i in range(1, rows):
        for j in range(1, cols):
            # The value in each cell is the sum of:
            # - The cell above it (prefix_sum[i-1][j])
            # - The cell to the left of it (prefix_sum[i][j-1])
            # - Subtracting the overlapping cell (top-left: prefix_sum[i-1][j-1])
            # - Adding the value from the original matrix (matrix[i][j])
            prefix_sum[i][j] = (
                prefix_sum[i - 1][j]  # Sum of values above
                + prefix_sum[i][j - 1]  # Sum of values to the left
                - prefix_sum[i - 1][j - 1]  # Subtract the overlapping cell
                + matrix[i][j]  # Add the value from the original matrix
            )

    return prefix_sum

<<<<<<< HEAD
def display_matrix(matrix) -> None:
=======

def display_matrix(matrix):
>>>>>>> a8603eab
    """
    Display a 2D matrix.

    :param matrix: A 2D matrix.
    """
    for row in matrix:
        # Join the elements of each row with spaces and print the result.
        print(" ".join(str(cell) for cell in row))


if __name__ == "__main__":
<<<<<<< HEAD
    matrix = [
        [1, 1, 1, 1],
        [1, 1, 1, 1],
        [1, 1, 1, 1],
        [1, 1, 1, 1]
    ]
=======
    a = [[1, 1, 1, 1], [1, 1, 1, 1], [1, 1, 1, 1], [1, 1, 1, 1]]
>>>>>>> a8603eab
    # Calculate the prefix sum of the 2D matrix
    prefix_sum_matrix = calculate_prefix_sum(matrix)

    # Display the prefix sum matrix
    display_matrix(prefix_sum_matrix)<|MERGE_RESOLUTION|>--- conflicted
+++ resolved
@@ -1,13 +1,6 @@
 # Python Program to find prefix sum of a 2D array
 
-<<<<<<< HEAD
 def calculate_prefix_sum(matrix: list[list[int]]) -> list[list[int]]:
-=======
-from typing import List
-
-
-def calculate_prefix_sum(matrix: List[List[int]]) -> List[List[int]]:
->>>>>>> a8603eab
     """
     Calculate the prefix sum of a 2D matrix.
 
@@ -65,12 +58,7 @@
 
     return prefix_sum
 
-<<<<<<< HEAD
-def display_matrix(matrix) -> None:
-=======
-
 def display_matrix(matrix):
->>>>>>> a8603eab
     """
     Display a 2D matrix.
 
@@ -82,16 +70,12 @@
 
 
 if __name__ == "__main__":
-<<<<<<< HEAD
-    matrix = [
+    a = [
         [1, 1, 1, 1],
         [1, 1, 1, 1],
         [1, 1, 1, 1],
         [1, 1, 1, 1]
     ]
-=======
-    a = [[1, 1, 1, 1], [1, 1, 1, 1], [1, 1, 1, 1], [1, 1, 1, 1]]
->>>>>>> a8603eab
     # Calculate the prefix sum of the 2D matrix
     prefix_sum_matrix = calculate_prefix_sum(matrix)
 
