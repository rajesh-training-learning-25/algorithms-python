# https://beta.ruff.rs
name: ruff
on:
  push:
    branches:
      - master
  pull_request:
    branches:
      - master
jobs:
  ruff:
    runs-on: ubuntu-latest
    steps:
<<<<<<< HEAD
    - uses: actions/checkout@v4
    - run: pip install --user ruff
    - run: ruff check --output-format=github .
=======
      - uses: actions/checkout@v4
      - run: pip install --user ruff
      - run: ruff --output-format=github .
>>>>>>> 435309a6
<|MERGE_RESOLUTION|>--- conflicted
+++ resolved
@@ -11,12 +11,6 @@
   ruff:
     runs-on: ubuntu-latest
     steps:
-<<<<<<< HEAD
-    - uses: actions/checkout@v4
-    - run: pip install --user ruff
-    - run: ruff check --output-format=github .
-=======
       - uses: actions/checkout@v4
       - run: pip install --user ruff
-      - run: ruff --output-format=github .
->>>>>>> 435309a6
+      - run: ruff check --output-format=github .