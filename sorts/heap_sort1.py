from typing import List

def heapify(arr: List[int], n: int, i: int) -> None:
    largest = i
    left, right = 2 * i + 1, 2 * i + 2

    if left < n and arr[left] > arr[largest]:
        largest = left

    if right < n and arr[right] > arr[largest]:
        largest = right

    if largest != i:
        arr[i], arr[largest] = arr[largest], arr[i]
        heapify(arr, n, largest)

<<<<<<< HEAD
def heap_sort(arr: List[int]) -> None:
=======

def heap_sort(arr):
>>>>>>> 1b9983a2
    n = len(arr)

    # Build max heap
    for i in range(n // 2 - 1, -1, -1):
        heapify(arr, n, i)

    # Extract elements from the heap one by one
    for i in range(n - 1, 0, -1):
        arr[i], arr[0] = arr[0], arr[i]
        heapify(arr, i, 0)


# Example usage
arr = [12, 11, 13, 5, 6, 7]
heap_sort(arr)
print("Sorted array:", arr)

def heap_sort(arr: List[int]) -> None:
    """
    Sorts the input list in-place using the Heap Sort algorithm.

    >>> arr = [12, 11, 13, 5, 6, 7]
    >>> heap_sort(arr)
    >>> arr
    [5, 6, 7, 11, 12, 13]
    """
    n = len(arr)
    for i in range(n // 2 - 1, -1, -1):
        heapify(arr, n, i)

    for i in range(n - 1, 0, -1):
        arr[i], arr[0] = arr[0], arr[i]
        heapify(arr, i, 0)<|MERGE_RESOLUTION|>--- conflicted
+++ resolved
@@ -14,12 +14,8 @@
         arr[i], arr[largest] = arr[largest], arr[i]
         heapify(arr, n, largest)
 
-<<<<<<< HEAD
+
 def heap_sort(arr: List[int]) -> None:
-=======
-
-def heap_sort(arr):
->>>>>>> 1b9983a2
     n = len(arr)
 
     # Build max heap
