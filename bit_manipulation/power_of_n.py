--- conflicted
+++ resolved
@@ -3,12 +3,8 @@
 __version__ = "1.0.0"
 __date__ = "2023-09-03"
 
-<<<<<<< HEAD
+
 def binary_exponentiation(number: float, power: int) -> float:
-=======
-
-def binaryExponentiation(x: float, n: int) -> float:
->>>>>>> 9e303f69
     """
     Function to calculate number raised to the power (i.e., number^power) where number is a float number and power is an integer and it will return float value
 
