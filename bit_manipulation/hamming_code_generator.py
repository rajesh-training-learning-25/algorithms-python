--- conflicted
+++ resolved
@@ -83,16 +83,8 @@
 
         return "".join([str(i) for i in hamming_digits])
 
-<<<<<<< HEAD
     elif len(number) != 11 or not all(bit in '01' for bit in number):
         return "Input must be an 11-bit binary string containing only '0's and '1's."
-=======
-    if len(number) != 11 or not all(bit in "01" for bit in number):
-        raise ValueError(
-            "Input must be an 11-bit binary string containing only '0's and '1's."
-        )
-
->>>>>>> 46a2eee2
 
 if __name__ == "__main__":
     import doctest
