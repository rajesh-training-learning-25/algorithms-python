--- conflicted
+++ resolved
@@ -1,19 +1,14 @@
 language: python
 dist: xenial  # required for Python >= 3.7
 python: 3.7
-<<<<<<< HEAD
-install: pip install flake8
-script: flake8 . --count --select=E9,F4,F63,F7,F82 --show-source --statistics
-=======
 cache: pip
 install: pip install -r requirements.txt
 before_script:
   - black --check . || true
-  - flake8 . --count --select=E9,F63,F7,F82 --show-source --statistics
+  - flake8 . --count --select=E9,F4,F63,F7,F82 --show-source --statistics
 script:
   - mypy --ignore-missing-imports .
   - pytest --doctest-modules ./ciphers ./other ./searches ./sorts ./strings
 after_success:
   - python ./~script.py
-  - cat DIRECTORY.md
->>>>>>> 8b2d1b7f
+  - cat DIRECTORY.md