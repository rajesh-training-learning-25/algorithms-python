--- conflicted
+++ resolved
@@ -8,14 +8,9 @@
 opencv-python  # ; python_version < '3.12'
 pandas  # ; python_version < '3.12'
 pillow
-<<<<<<< HEAD
 projectq  # ; python_version < '3.12'
 qiskit  # ; python_version < '3.12'
-=======
-projectq
-qiskit
-qiskit-aer
->>>>>>> 2cfef091
+qiskit-aer  # ; python_version < '3.12'
 requests
 rich
 scikit-fuzzy  # ; python_version < '3.12'
