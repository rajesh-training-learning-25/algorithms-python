[tool.ruff]
lint.ignore = [    # `ruff rule S101` for a description of that rule
  "B904",     # Within an `except` clause, raise exceptions with `raise ... from err` -- FIX ME
  "B905",     # `zip()` without an explicit `strict=` parameter -- FIX ME
  "E741",     # Ambiguous variable name 'l' -- FIX ME
  "EM101",    # Exception must not use a string literal, assign to variable first
  "EXE001",   # Shebang is present but file is not executable" -- FIX ME
  "G004",     # Logging statement uses f-string
<<<<<<< HEAD
  "INP001",   # File `x/y/z.py` is part of an implicit namespace package. Add an `__init__.py`. -- FIX ME
=======
  "PGH003",   # Use specific rule codes when ignoring type issues -- FIX ME
>>>>>>> f5bbea37
  "PLC1901",  # `{}` can be simplified to `{}` as an empty string is falsey
  "PLW060",   # Using global for `{name}` but no assignment is done -- DO NOT FIX
  "PLW2901",  # PLW2901: Redefined loop variable -- FIX ME
  "PT011",    # `pytest.raises(Exception)` is too broad, set the `match` parameter or use a more specific exception
  "PT018",    # Assertion should be broken down into multiple parts
  "RUF001",   # String contains ambiguous {}. Did you mean {}?
  "RUF002",   # Docstring contains ambiguous {}. Did you mean {}?
  "RUF003",   # Comment contains ambiguous {}. Did you mean {}?
  "RUF007",   # Prefer itertools.pairwise() over zip() when iterating over successive pairs
  "S101",     # Use of `assert` detected -- DO NOT FIX
  "S113",     # Probable use of requests call without timeout -- FIX ME
  "S311",     # Standard pseudo-random generators are not suitable for cryptographic purposes -- FIX ME
  "SLF001",   # Private member accessed: `_Iterator` -- FIX ME
  "UP038",    # Use `X | Y` in `{}` call instead of `(X, Y)` -- DO NOT FIX
]
lint.select = [  # https://beta.ruff.rs/docs/rules
  "A",      # flake8-builtins
  "ARG",    # flake8-unused-arguments
  "ASYNC",  # flake8-async
  "B",      # flake8-bugbear
  "BLE",    # flake8-blind-except
  "C4",     # flake8-comprehensions
  "C90",    # McCabe cyclomatic complexity
  "DJ",     # flake8-django
  "DTZ",    # flake8-datetimez
  "E",      # pycodestyle
  "EM",     # flake8-errmsg
  "EXE",    # flake8-executable
  "F",      # Pyflakes
  "FA",     # flake8-future-annotations
  "FLY",    # flynt
  "G",      # flake8-logging-format
  "I",      # isort
  "ICN",    # flake8-import-conventions
  "INP",    # flake8-no-pep420
  "INT",    # flake8-gettext
  "ISC",  # flake8-implicit-str-concat
  "N",      # pep8-naming
  "NPY",    # NumPy-specific rules
  "PD",   # pandas-vet
  "PGH",    # pygrep-hooks
  "PIE",    # flake8-pie
  "PL",     # Pylint
  "PT",   # flake8-pytest-style
  "PYI",    # flake8-pyi
  "RSE",    # flake8-raise
  "RUF",    # Ruff-specific rules
  "S",      # flake8-bandit
  "SIM",    # flake8-simplify
  "SLF",    # flake8-self
  "T10",    # flake8-debugger
  "TD",     # flake8-todos
  "TID",    # flake8-tidy-imports
  "UP",     # pyupgrade
  "W",      # pycodestyle
  "YTT",    # flake8-2020
  # "ANN",  # flake8-annotations  # FIX ME?
  # "COM",  # flake8-commas
  # "D",    # pydocstyle -- FIX ME?
  # "ERA",  # eradicate -- DO NOT FIX
  # "FBT",  # flake8-boolean-trap  # FIX ME
  # "PTH",  # flake8-use-pathlib  # FIX ME
  # "Q",    # flake8-quotes
  # "RET",  # flake8-return  # FIX ME?
  # "T20",  # flake8-print
  # "TCH",  # flake8-type-checking
  # "TRY",  # tryceratops
]
output-format = "full"
target-version = "py312"

[tool.ruff.lint.mccabe]   # DO NOT INCREASE THIS VALUE
max-complexity = 17  # default: 10

[tool.ruff.lint.per-file-ignores]
"arithmetic_analysis/newton_raphson.py" = ["PGH001"]
"audio_filters/show_response.py" = ["ARG002"]
"data_structures/binary_tree/binary_search_tree_recursive.py" = ["BLE001"]
"data_structures/binary_tree/treap.py" = ["SIM114"]
"data_structures/hashing/hash_table.py" = ["ARG002"]
"data_structures/hashing/quadratic_probing.py" = ["ARG002"]
"data_structures/hashing/tests/test_hash_map.py" = ["BLE001"]
"data_structures/heap/max_heap.py" = ["SIM114"]
"graphs/minimum_spanning_tree_prims.py" = ["SIM114"]
"hashes/enigma_machine.py" = ["BLE001"]
"machine_learning/decision_tree.py" = ["SIM114"]
"machine_learning/linear_discriminant_analysis.py" = ["ARG005"]
"machine_learning/sequential_minimum_optimization.py" = ["SIM115"]
"matrix/sherman_morrison.py" = ["SIM103", "SIM114"]
"other/l*u_cache.py" = ["RUF012"]
"physics/newtons_second_law_of_motion.py" = ["BLE001"]
"project_euler/problem_099/sol1.py" = ["SIM115"]
"sorts/external_sort.py" = ["SIM115"]

[tool.ruff.lint.pylint]   # DO NOT INCREASE THESE VALUES
allow-magic-value-types = ["float", "int", "str"]
max-args = 10        # default: 5
max-branches = 20    # default: 12
max-returns = 8      # default: 6
max-statements = 88  # default: 50

[tool.codespell]
ignore-words-list = "3rt,ans,bitap,crate,damon,fo,followings,hist,iff,kwanza,manuel,mater,secant,som,sur,tim,toi,zar"
skip = "./.*,*.json,ciphers/prehistoric_men.txt,project_euler/problem_022/p022_names.txt,pyproject.toml,strings/dictionary.txt,strings/words.txt"

[tool.pytest.ini_options]
markers = [
    "mat_ops: mark a test as utilizing matrix operations.",
]
addopts = [
    "--durations=10",
    "--doctest-modules",
    "--showlocals",
]

[tool.coverage.report]
omit = [
  ".env/*",
  "project_euler/*"
]
sort = "Cover"<|MERGE_RESOLUTION|>--- conflicted
+++ resolved
@@ -6,11 +6,6 @@
   "EM101",    # Exception must not use a string literal, assign to variable first
   "EXE001",   # Shebang is present but file is not executable" -- FIX ME
   "G004",     # Logging statement uses f-string
-<<<<<<< HEAD
-  "INP001",   # File `x/y/z.py` is part of an implicit namespace package. Add an `__init__.py`. -- FIX ME
-=======
-  "PGH003",   # Use specific rule codes when ignoring type issues -- FIX ME
->>>>>>> f5bbea37
   "PLC1901",  # `{}` can be simplified to `{}` as an empty string is falsey
   "PLW060",   # Using global for `{name}` but no assignment is done -- DO NOT FIX
   "PLW2901",  # PLW2901: Redefined loop variable -- FIX ME
