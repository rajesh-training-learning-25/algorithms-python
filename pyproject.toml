[tool.ruff]
lint.ignore = [    # `ruff rule S101` for a description of that rule
  "B904",     # Within an `except` clause, raise exceptions with `raise ... from err` -- FIX ME
  "B905",     # `zip()` without an explicit `strict=` parameter -- FIX ME
  "E741",     # Ambiguous variable name 'l' -- FIX ME
  "EM101",    # Exception must not use a string literal, assign to variable first
  "EXE001",   # Shebang is present but file is not executable" -- FIX ME
  "G004",     # Logging statement uses f-string
  "PGH003",   # Use specific rule codes when ignoring type issues -- FIX ME
  "PLC1901",  # `{}` can be simplified to `{}` as an empty string is falsey
  "PLW060",   # Using global for `{name}` but no assignment is done -- DO NOT FIX
  "PLW2901",  # PLW2901: Redefined loop variable -- FIX ME
  "PT011",    # `pytest.raises(Exception)` is too broad, set the `match` parameter or use a more specific exception
  "PT018",    # Assertion should be broken down into multiple parts
  "RUF001",   # String contains ambiguous {}. Did you mean {}?
  "RUF002",   # Docstring contains ambiguous {}. Did you mean {}?
  "RUF003",   # Comment contains ambiguous {}. Did you mean {}?
<<<<<<< HEAD
=======
  "RUF007",   # Prefer itertools.pairwise() over zip() when iterating over successive pairs
>>>>>>> f5bbea37
  "S101",     # Use of `assert` detected -- DO NOT FIX
  "S113",     # Probable use of requests call without timeout -- FIX ME
  "S311",     # Standard pseudo-random generators are not suitable for cryptographic purposes -- FIX ME
  "SLF001",   # Private member accessed: `_Iterator` -- FIX ME
  "UP038",    # Use `X | Y` in `{}` call instead of `(X, Y)` -- DO NOT FIX
]
lint.select = [  # https://beta.ruff.rs/docs/rules
  "A",      # flake8-builtins
  "ARG",    # flake8-unused-arguments
  "ASYNC",  # flake8-async
  "B",      # flake8-bugbear
  "BLE",    # flake8-blind-except
  "C4",     # flake8-comprehensions
  "C90",    # McCabe cyclomatic complexity
  "DJ",     # flake8-django
  "DTZ",    # flake8-datetimez
  "E",      # pycodestyle
  "EM",     # flake8-errmsg
  "EXE",    # flake8-executable
  "F",      # Pyflakes
  "FA",     # flake8-future-annotations
  "FLY",    # flynt
  "G",      # flake8-logging-format
  "I",      # isort
  "ICN",    # flake8-import-conventions
  "INP",    # flake8-no-pep420
  "INT",    # flake8-gettext
  "ISC",  # flake8-implicit-str-concat
  "N",      # pep8-naming
  "NPY",    # NumPy-specific rules
  "PD",   # pandas-vet
  "PGH",    # pygrep-hooks
  "PIE",    # flake8-pie
  "PL",     # Pylint
  "PT",   # flake8-pytest-style
  "PYI",    # flake8-pyi
  "RSE",    # flake8-raise
  "RUF",    # Ruff-specific rules
  "S",      # flake8-bandit
  "SIM",    # flake8-simplify
  "SLF",    # flake8-self
  "T10",    # flake8-debugger
  "TD",     # flake8-todos
  "TID",    # flake8-tidy-imports
  "UP",     # pyupgrade
  "W",      # pycodestyle
  "YTT",    # flake8-2020
  # "ANN",  # flake8-annotations  # FIX ME?
  # "COM",  # flake8-commas
  # "D",    # pydocstyle -- FIX ME?
  # "ERA",  # eradicate -- DO NOT FIX
  # "FBT",  # flake8-boolean-trap  # FIX ME
  # "PTH",  # flake8-use-pathlib  # FIX ME
  # "Q",    # flake8-quotes
  # "RET",  # flake8-return  # FIX ME?
  # "T20",  # flake8-print
  # "TCH",  # flake8-type-checking
  # "TRY",  # tryceratops
]
output-format = "full"
target-version = "py312"

[tool.ruff.lint.mccabe]   # DO NOT INCREASE THIS VALUE
max-complexity = 17  # default: 10

[tool.ruff.lint.per-file-ignores]
"arithmetic_analysis/newton_raphson.py" = ["PGH001"]
"audio_filters/show_response.py" = ["ARG002"]
"data_structures/binary_tree/binary_search_tree_recursive.py" = ["BLE001"]
"data_structures/binary_tree/treap.py" = ["SIM114"]
"data_structures/hashing/hash_table.py" = ["ARG002"]
"data_structures/hashing/quadratic_probing.py" = ["ARG002"]
"data_structures/hashing/tests/test_hash_map.py" = ["BLE001"]
"data_structures/heap/max_heap.py" = ["SIM114"]
"graphs/minimum_spanning_tree_prims.py" = ["SIM114"]
"hashes/enigma_machine.py" = ["BLE001"]
"machine_learning/decision_tree.py" = ["SIM114"]
"machine_learning/linear_discriminant_analysis.py" = ["ARG005"]
"machine_learning/sequential_minimum_optimization.py" = ["SIM115"]
"matrix/sherman_morrison.py" = ["SIM103", "SIM114"]
"other/l*u_cache.py" = ["RUF012"]
"physics/newtons_second_law_of_motion.py" = ["BLE001"]
"project_euler/problem_099/sol1.py" = ["SIM115"]
"sorts/external_sort.py" = ["SIM115"]

[tool.ruff.lint.pylint]   # DO NOT INCREASE THESE VALUES
allow-magic-value-types = ["float", "int", "str"]
max-args = 10        # default: 5
max-branches = 20    # default: 12
max-returns = 8      # default: 6
max-statements = 88  # default: 50

[tool.codespell]
ignore-words-list = "3rt,ans,bitap,crate,damon,fo,followings,hist,iff,kwanza,manuel,mater,secant,som,sur,tim,toi,zar"
skip = "./.*,*.json,ciphers/prehistoric_men.txt,project_euler/problem_022/p022_names.txt,pyproject.toml,strings/dictionary.txt,strings/words.txt"

[tool.pytest.ini_options]
markers = [
    "mat_ops: mark a test as utilizing matrix operations.",
]
addopts = [
    "--durations=10",
    "--doctest-modules",
    "--showlocals",
]

[tool.coverage.report]
omit = [
  ".env/*",
  "project_euler/*"
]
sort = "Cover"<|MERGE_RESOLUTION|>--- conflicted
+++ resolved
@@ -15,10 +15,6 @@
   "RUF001",   # String contains ambiguous {}. Did you mean {}?
   "RUF002",   # Docstring contains ambiguous {}. Did you mean {}?
   "RUF003",   # Comment contains ambiguous {}. Did you mean {}?
-<<<<<<< HEAD
-=======
-  "RUF007",   # Prefer itertools.pairwise() over zip() when iterating over successive pairs
->>>>>>> f5bbea37
   "S101",     # Use of `assert` detected -- DO NOT FIX
   "S113",     # Probable use of requests call without timeout -- FIX ME
   "S311",     # Standard pseudo-random generators are not suitable for cryptographic purposes -- FIX ME
