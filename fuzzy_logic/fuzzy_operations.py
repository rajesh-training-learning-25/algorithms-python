--- conflicted
+++ resolved
@@ -137,27 +137,19 @@
 if __name__ == "__main__":
     a = FuzzySet("A", 0, 0.5, 1)
     b = FuzzySet("B", 0.2, 0.7, 1)
-<<<<<<< HEAD
-=======
 
-<<<<<<< HEAD
     a.plot()
     b.plot()
 
-=======
-    A.plot()
-    B.plot()
 
->>>>>>> cacc1d104c9e972b1d7600d3d079570718a56ebc
->>>>>>> d2cdcb85
     plt.xlabel("x")
     plt.ylabel("Membership")
     plt.legend()
     plt.show()
 
-    union_ab = A.union(B)
-    intersection_ab = A.intersection(B)
-    complement_a = A.complement()
+    union_ab = a.union(b)
+    intersection_ab = a.intersection(b)
+    complement_a = a.complement()
 
     union_ab.plot()
     intersection_ab.plot()
