from collections import defaultdict, deque

UNMATCHED = -1  # Constant to represent unmatched vertices


class EdmondsBlossomAlgorithm:
    @staticmethod
    def maximum_matching(
<<<<<<< HEAD
            edges: list[tuple[int, int]], vertex_count: int
=======
        edges: list[tuple[int, int]], vertex_count: int
>>>>>>> 9e1d5f30
    ) -> list[tuple[int, int]]:
        """
        Finds the maximum matching in a general graph using Edmonds' Blossom Algorithm.

        :param edges: List of edges in the graph.
        :param vertex_count: Number of vertices in the graph.
        :return: A list of matched pairs of vertices.

        >>> EdmondsBlossomAlgorithm.maximum_matching([(0, 1), (1, 2), (2, 3)], 4)
        [(0, 1), (2, 3)]
        """
        graph: dict[int, list[int]] = defaultdict(list)

        # Populate the graph with the edges
        for vertex_u, vertex_v in edges:
            graph[vertex_u].append(vertex_v)
            graph[vertex_v].append(vertex_u)

        # Initial matching array and auxiliary data structures
        match = [UNMATCHED] * vertex_count
        parent = [UNMATCHED] * vertex_count
        base = list(range(vertex_count))
        in_blossom = [False] * vertex_count
        in_queue = [False] * vertex_count

        # Main logic for finding maximum matching
        for vertex_u in range(vertex_count):
            if match[vertex_u] == UNMATCHED:
                # BFS initialization
                parent = [UNMATCHED] * vertex_count
                base = list(range(vertex_count))
                in_blossom = [False] * vertex_count
                in_queue = [False] * vertex_count

                queue = deque([vertex_u])
                in_queue[vertex_u] = True

                augmenting_path_found = False

                # BFS to find augmenting paths
                while queue and not augmenting_path_found:
                    current_vertex = queue.popleft()
                    for neighbor in graph[current_vertex]:
                        if match[current_vertex] == neighbor:
                            continue

                        if base[current_vertex] == base[neighbor]:
                            continue  # Avoid self-loops

                        if parent[neighbor] == UNMATCHED:
                            # Case 1: neighbor is unmatched, we've found
                            # an augmenting path
                            if match[neighbor] == UNMATCHED:
                                parent[neighbor] = current_vertex
                                augmenting_path_found = True
                                EdmondsBlossomAlgorithm.update_matching(
                                    match, parent, neighbor
                                )
                                break

                            # Case 2: neighbor is matched, add neighbor's
                            # match to the queue
                            matched_vertex = match[neighbor]
                            parent[neighbor] = current_vertex
                            parent[matched_vertex] = neighbor
                            if not in_queue[matched_vertex]:
                                queue.append(matched_vertex)
                                in_queue[matched_vertex] = True
                        else:
                            # Case 3: Both current_vertex and neighbor
                            # have a parent; check for a cycle/blossom
                            base_vertex = EdmondsBlossomAlgorithm.find_base(
                                base, parent, current_vertex, neighbor
                            )
                            if base_vertex != UNMATCHED:
                                EdmondsBlossomAlgorithm.contract_blossom(
                                    BlossomData(
                                        BlossomAuxData(
                                            queue,
                                            parent,
                                            base,
                                            in_blossom,
                                            match,
                                            in_queue,
                                        ),
                                        current_vertex,
                                        neighbor,
                                        base_vertex,
                                    )
                                )

        # Create result list of matched pairs
        matching_result = []
        for vertex in range(vertex_count):
            if match[vertex] != UNMATCHED and vertex < match[vertex]:
                matching_result.append((vertex, match[vertex]))

        return matching_result

    @staticmethod
    def update_matching(
<<<<<<< HEAD
            match: list[int], parent: list[int], current_vertex: int
=======
        match: list[int], parent: list[int], current_vertex: int
>>>>>>> 9e1d5f30
    ) -> None:
        """
        Updates the matching along the augmenting path found.

        :param match: The matching array.
        :param parent: The parent array used during the BFS.
        :param current_vertex: The starting node of the augmenting path.

        >>> match = [UNMATCHED, UNMATCHED, UNMATCHED]
        >>> parent = [1, 0, UNMATCHED]
        >>> EdmondsBlossomAlgorithm.update_matching(match, parent, 2)
        >>> match
        [1, 0, -1]
        """
        while current_vertex != UNMATCHED:
            matched_vertex = parent[current_vertex]
            next_vertex = match[matched_vertex]
            match[matched_vertex] = current_vertex
            match[current_vertex] = matched_vertex
            current_vertex = next_vertex

    @staticmethod
    def find_base(
        base: list[int], parent: list[int], vertex_u: int, vertex_v: int
    ) -> int:
        """
        Finds the base of a node in the blossom.

        :param base: The base array.
        :param parent: The parent array.
        :param vertex_u: One end of the edge.
        :param vertex_v: The other end of the edge.
        :return: The base of the node or UNMATCHED.

        >>> base = [0, 1, 2, 3]
        >>> parent = [1, 0, UNMATCHED, UNMATCHED]
        >>> EdmondsBlossomAlgorithm.find_base(base, parent, 2, 3)
        2
        """
        visited = [False] * len(base)

        # Mark ancestors of vertex_u
        current_vertex_u = vertex_u
        while True:
            current_vertex_u = base[current_vertex_u]
            visited[current_vertex_u] = True
            if parent[current_vertex_u] == UNMATCHED:
                break
            current_vertex_u = parent[current_vertex_u]

        # Find the common ancestor of vertex_v
        current_vertex_v = vertex_v
        while True:
            current_vertex_v = base[current_vertex_v]
            if visited[current_vertex_v]:
                return current_vertex_v
            current_vertex_v = parent[current_vertex_v]

    @staticmethod
    def contract_blossom(blossom_data: "BlossomData") -> None:
        """
        Contracts a blossom in the graph, modifying the base array
        and marking the vertices involved.

        :param blossom_data: An object containing the necessary data
        to perform the contraction.

        >>> aux_data = BlossomAuxData(deque(), [], [], [], [], [])
        >>> blossom_data = BlossomData(aux_data, 0, 1, 2)
        >>> EdmondsBlossomAlgorithm.contract_blossom(blossom_data)
        """
        # Mark all vertices in the blossom
        current_vertex_u = blossom_data.u
        while blossom_data.aux_data.base[current_vertex_u] != blossom_data.lca:
            base_u = blossom_data.aux_data.base[current_vertex_u]
            match_base_u = blossom_data.aux_data.base[
                blossom_data.aux_data.match[current_vertex_u]
            ]
            blossom_data.aux_data.in_blossom[base_u] = True
            blossom_data.aux_data.in_blossom[match_base_u] = True
            current_vertex_u = blossom_data.aux_data.parent[
                blossom_data.aux_data.match[current_vertex_u]
            ]

        current_vertex_v = blossom_data.v
        while blossom_data.aux_data.base[current_vertex_v] != blossom_data.lca:
            base_v = blossom_data.aux_data.base[current_vertex_v]
            match_base_v = blossom_data.aux_data.base[
                blossom_data.aux_data.match[current_vertex_v]
            ]
            blossom_data.aux_data.in_blossom[base_v] = True
            blossom_data.aux_data.in_blossom[match_base_v] = True
            current_vertex_v = blossom_data.aux_data.parent[
                blossom_data.aux_data.match[current_vertex_v]
            ]

        # Update the base for all marked vertices
        for i in range(len(blossom_data.aux_data.base)):
            if blossom_data.aux_data.in_blossom[blossom_data.aux_data.base[i]]:
                blossom_data.aux_data.base[i] = blossom_data.lca
                if not blossom_data.aux_data.in_queue[i]:
                    blossom_data.aux_data.queue.append(i)
                    blossom_data.aux_data.in_queue[i] = True


class BlossomAuxData:
    """
    Auxiliary data class to encapsulate common parameters for the blossom operations.
    """

    def __init__(
        self,
        queue: deque,
        parent: list[int],
        base: list[int],
        in_blossom: list[bool],
        match: list[int],
        in_queue: list[bool],
    ) -> None:
        self.queue = queue
        self.parent = parent
        self.base = base
        self.in_blossom = in_blossom
        self.match = match
        self.in_queue = in_queue


class BlossomData:
    """
    BlossomData class with reduced parameters.
    """

    def __init__(self, aux_data: BlossomAuxData, u: int, v: int, lca: int) -> None:
        self.aux_data = aux_data
        self.u = u
        self.v = v
        self.lca = lca<|MERGE_RESOLUTION|>--- conflicted
+++ resolved
@@ -1,4 +1,4 @@
-from collections import defaultdict, deque
+from collections import deque, defaultdict
 
 UNMATCHED = -1  # Constant to represent unmatched vertices
 
@@ -6,11 +6,7 @@
 class EdmondsBlossomAlgorithm:
     @staticmethod
     def maximum_matching(
-<<<<<<< HEAD
-            edges: list[tuple[int, int]], vertex_count: int
-=======
         edges: list[tuple[int, int]], vertex_count: int
->>>>>>> 9e1d5f30
     ) -> list[tuple[int, int]]:
         """
         Finds the maximum matching in a general graph using Edmonds' Blossom Algorithm.
@@ -61,8 +57,7 @@
                             continue  # Avoid self-loops
 
                         if parent[neighbor] == UNMATCHED:
-                            # Case 1: neighbor is unmatched, we've found
-                            # an augmenting path
+                            # Case 1: neighbor is unmatched, we've found an augmenting path
                             if match[neighbor] == UNMATCHED:
                                 parent[neighbor] = current_vertex
                                 augmenting_path_found = True
@@ -71,8 +66,7 @@
                                 )
                                 break
 
-                            # Case 2: neighbor is matched, add neighbor's
-                            # match to the queue
+                            # Case 2: neighbor is matched, add neighbor's match to the queue
                             matched_vertex = match[neighbor]
                             parent[neighbor] = current_vertex
                             parent[matched_vertex] = neighbor
@@ -80,8 +74,7 @@
                                 queue.append(matched_vertex)
                                 in_queue[matched_vertex] = True
                         else:
-                            # Case 3: Both current_vertex and neighbor
-                            # have a parent; check for a cycle/blossom
+                            # Case 3: Both current_vertex and neighbor have a parent; check for a cycle/blossom
                             base_vertex = EdmondsBlossomAlgorithm.find_base(
                                 base, parent, current_vertex, neighbor
                             )
@@ -112,11 +105,7 @@
 
     @staticmethod
     def update_matching(
-<<<<<<< HEAD
-            match: list[int], parent: list[int], current_vertex: int
-=======
         match: list[int], parent: list[int], current_vertex: int
->>>>>>> 9e1d5f30
     ) -> None:
         """
         Updates the matching along the augmenting path found.
