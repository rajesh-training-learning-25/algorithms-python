--- conflicted
+++ resolved
@@ -5,12 +5,6 @@
 trie (prefix tree) in whicheach node that is the only child is merged
 with its parent [https://en.wikipedia.org/wiki/Radix_tree]
 """
-<<<<<<< HEAD
-=======
-
-import unittest
->>>>>>> 87aec394
-
 
 class RadixNode:
     def __init__(self, prefix: str = "", is_leaf: bool = False) -> None:
@@ -219,23 +213,14 @@
         root.delete("all")
         assert not root.find("all")
         root.delete("banana")
-<<<<<<< HEAD
         assert not root.find("banana")
         assert root.find("bananas")
-=======
-        self.assertFalse(root.find("banana"))
-        self.assertTrue(root.find("bananas"))
->>>>>>> 87aec394
 
     def test_trie_2(self) -> None:
-        """
-        now add a new test case which inserts
+        '''
+        now add a new test case which inserts 
         foobbb, fooaaa, foo in the given order and checks for different assertions
-<<<<<<< HEAD
         '''
-=======
-        """
->>>>>>> 87aec394
         words = "foobbb fooaaa foo".split()
         root = RadixNode()
         root.insert_many(words)
