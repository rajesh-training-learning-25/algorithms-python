"""
A path in a binary tree is a sequence of nodes where each pair
of adjacent nodes in the sequence has an edge connecting
them. A node can only appear in the sequence at most once. Note
that the path does not need to pass through the root.

The path sum of a path is the sum of the node's values in the path.

Given the root of a binary tree, return the maximum path sum of any non-empty path.

Leetcode Reference : https://leetcode.com/problems/binary-tree-maximum-path-sum/
"""


class TreeNode:

    """
    TreeNode has tree variables, val -> Stores value of the node
    left, right -> Stores the pointer to left or right node.
    """

    def __init__(self, val: int) -> None:
        self.val: int = val
        self.left: TreeNode | None = None
        self.right: TreeNode | None = None


class GetMaxPathSum:
    r"""

    GetMaxPathSum takes root node of a tree as initial argument.
    Upon calling max_path_sum(), it returns maximum path
    sum from the tree.

    # Test

    The below tree looks like this
          10
         /  \
        5   -3
       / \    \
      3   2    11
     / \   \
    3  -2   1

    Result will be calculated like : 3 -> 3 -> 5 -> 10 -> -3 -> 11
    As it is the maximum path possible.


    >>> root = TreeNode(10)
    >>> root.left = TreeNode(5)
    >>> root.right = TreeNode(-3)
    >>> root.left.left = TreeNode(3)
    >>> root.left.right = TreeNode(2)
    >>> root.right.right = TreeNode(11)
    >>> root.left.left.left = TreeNode(3)
    >>> root.left.left.right = TreeNode(-2)
    >>> root.left.right.right = TreeNode(1)

    >>> GetMaxPathSum(root).max_path_sum()
    29
    """

    def __init__(self, root) -> None:
        self.sum = -9999999999
        self.root = root

<<<<<<< HEAD
    def traverse(self, root: TreeNode | None) -> int:

=======
    def traverse(self, root: TreeNode) -> int:
>>>>>>> 36920571
        """
        Returns maximum path sum by recursively taking max_path_sum from left
        and max_path_sum from right if current Node has a left or right Node.

        :param root -> tree root:
        :return int:
        """

        if root is None:
            return 0

        right_sum = max(self.traverse(root.right), 0)
        left_sum = max(self.traverse(root.left), 0)

        val = root.val + right_sum + left_sum
        self.sum = max(val, self.sum)

        return root.val + max(right_sum, left_sum)

    def max_path_sum(self) -> int:
        """
        Driver method to get max_path_sum by calling traverse method.
        :return max_path_sum:
        """
        self.traverse(self.root)
        return self.sum


def construct_tree() -> TreeNode:
    r"""
    The below tree
       -10
       / \
      9   20
         /  \
       15    7

    >>> root = TreeNode(-10)
    >>> root.left = TreeNode(9)
    >>> root.right = TreeNode(20)
    >>> root.right.left = TreeNode(15)
    >>> root.right.right = TreeNode(7)

    >>> GetMaxPathSum(construct_tree()).max_path_sum()
    42
    """

    root = TreeNode(-10)
    root.left = TreeNode(9)
    root.right = TreeNode(20)
    root.right.left = TreeNode(15)
    root.right.right = TreeNode(7)
    return root


if __name__ == "__main__":
    import doctest

    tree = GetMaxPathSum(construct_tree())
    max_sum = tree.max_path_sum()

    print("Given example output: ", max_sum)

    doctest.testmod()<|MERGE_RESOLUTION|>--- conflicted
+++ resolved
@@ -19,13 +19,14 @@
     left, right -> Stores the pointer to left or right node.
     """
 
-    def __init__(self, val: int) -> None:
+    def __init__(self, val: int, left=None, right=None) -> None:
         self.val: int = val
-        self.left: TreeNode | None = None
-        self.right: TreeNode | None = None
+        self.left: TreeNode | None = left
+        self.right: TreeNode | None = right
 
 
 class GetMaxPathSum:
+
     r"""
 
     GetMaxPathSum takes root node of a tree as initial argument.
@@ -61,16 +62,12 @@
     29
     """
 
-    def __init__(self, root) -> None:
+    def __init__(self, root):
         self.sum = -9999999999
         self.root = root
 
-<<<<<<< HEAD
-    def traverse(self, root: TreeNode | None) -> int:
+    def traverse(self, root: TreeNode) -> int:
 
-=======
-    def traverse(self, root: TreeNode) -> int:
->>>>>>> 36920571
         """
         Returns maximum path sum by recursively taking max_path_sum from left
         and max_path_sum from right if current Node has a left or right Node.
@@ -91,6 +88,7 @@
         return root.val + max(right_sum, left_sum)
 
     def max_path_sum(self) -> int:
+
         """
         Driver method to get max_path_sum by calling traverse method.
         :return max_path_sum:
@@ -100,22 +98,13 @@
 
 
 def construct_tree() -> TreeNode:
-    r"""
+    """
     The below tree
        -10
        / \
       9   20
          /  \
        15    7
-
-    >>> root = TreeNode(-10)
-    >>> root.left = TreeNode(9)
-    >>> root.right = TreeNode(20)
-    >>> root.right.left = TreeNode(15)
-    >>> root.right.right = TreeNode(7)
-
-    >>> GetMaxPathSum(construct_tree()).max_path_sum()
-    42
     """
 
     root = TreeNode(-10)
@@ -126,7 +115,7 @@
     return root
 
 
-if __name__ == "__main__":
+if __name__ == '__main__':
     import doctest
 
     tree = GetMaxPathSum(construct_tree())
