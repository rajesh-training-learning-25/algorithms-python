--- conflicted
+++ resolved
@@ -44,11 +44,8 @@
     """
     ans: int = 0
 
-<<<<<<< HEAD
+
     def solver(node: "TreeNode") -> tuple[bool, int, int, int]:
-=======
-    def solver(node: "TreeNode" | None) -> tuple[bool, int, int, int]:
->>>>>>> cbc759b0
         """
         Returns the maximum sum by making recursive calls
         >>> t1 = TreeNode(1)
