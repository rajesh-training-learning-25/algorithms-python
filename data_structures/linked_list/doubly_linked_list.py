'''
- A linked list is similar to an array, it holds values. However, links in a linked list do not have indexes.
- This is an example of a double ended, doubly linked list.
- Each link references the next link and the previous one.
- A Doubly Linked List (DLL) contains an extra pointer, typically called previous pointer, together with next pointer and data which are there in singly linked list.
 - Advantages over SLL - IT can be traversed in both forward and backward direction.,Delete operation is more efficent'''
from __future__ import print_function


class LinkedList:           #making main class named linked list
    def __init__(self):
        self.len = 0 # count the number of links (Nodes)
        self.head = Link(None) #Head Sentinel Node
        self.tail = Link(None) #Tail Sentinel Node
        self.head.next = self.tail
        self.tail.previous = self.head #Linking Head & Tail Sentinel Node with each other
        
    def insertHead(self, x):
<<<<<<< HEAD
        newLink = Link(x) #Create a new link with a value attached to it
        self.head.next.previous = newLink # newLink <-- currenthead(head)
        newLink.next = self.head.next # newLink <--> currenthead(head)
        self.head.next = newLink # newLink = 1st Link (Node)
        newLink.previous = self.head
        self.len+=1
    
    def deleteHead(self):
        if(self.isEmpty()): return None
        temp = self.head.next
        self.head.next = self.head.next.next # HeadSentinel --> 2ndElement(head) 
        self.head.next.previous = self.head # HeadSentinel <-- 2ndElement(head)
        self.len-=1
=======
        newLink = Link(x)                            #Create a new link with a value attached to it
        if(self.isEmpty() == True):                  #Set the first element added to be the tail
            self.tail = newLink
        else:
            self.head.previous = newLink             # newLink <-- currenthead(head)
        newLink.next = self.head                     # newLink <--> currenthead(head)
        self.head = newLink                          # newLink(head) <--> oldhead
    
    def deleteHead(self):
        temp = self.head
        self.head = self.head.next                   # oldHead <--> 2ndElement(head) 
        self.head.previous = None                    # oldHead --> 2ndElement(head) nothing pointing at it so the old head will be removed
        if(self.head is None):
            self.tail = None                         #if empty linked list
>>>>>>> d8e33020
        return temp
    
    def insertTail(self, x):
        newLink = Link(x)
<<<<<<< HEAD
        self.tail.previous.next = newLink
        newLink.previous = self.tail.previous
        self.tail.previous = newLink
        newLink.next = self.tail
        self.len+=1
    
    def deleteTail(self):
        if(self.isEmpty()): return None
        temp = self.tail.previous
        temp.previous.next = self.tail # 2ndLast(tail) --> TailSentinel
        self.tail.previous = temp.previous # 2ndLast(tail) <-- TailSentinel
        self.len-=1
=======
        newLink.next = None                         # currentTail(tail)    newLink -->
        self.tail.next = newLink                    # currentTail(tail) --> newLink -->
        newLink.previous = self.tail                #currentTail(tail) <--> newLink -->
        self.tail = newLink                         # oldTail <--> newLink(tail) -->
    
    def deleteTail(self):
        temp = self.tail
        self.tail = self.tail.previous              # 2ndLast(tail) <--> oldTail --> None
        self.tail.next = None                       # 2ndlast(tail) --> None
>>>>>>> d8e33020
        return temp
    
    def delete(self, x):
        current = self.head.next
        
<<<<<<< HEAD
        while(current.value != x and current!=self.tail): # Find the position to delete
=======
        while(current.value != x):                  # Find the position to delete
>>>>>>> d8e33020
            current = current.next
            
        if(current == self.tail):
            return None
            
        else: #Before: 1 <--> 2(current) <--> 3
            current.previous.next = current.next # 1 --> 3
            current.next.previous = current.previous # 1 <--> 3
            self.len-=1
            return current
    
<<<<<<< HEAD
    def isEmpty(self): #Will return True if the list is empty
        return(self.len == 0)
        
    def display(self): #Prints contents of the list
        current = self.head.next
        while(current != self.tail):
=======
    def isEmpty(self):                               #Will return True if the list is empty
        return(self.head is None)
        
    def display(self):                                #Prints contents of the list
        current = self.head
        while(current != None):
>>>>>>> d8e33020
            current.displayLink()
            current = current.next  
        print()

class Link:
    next = None                                       #This points to the link in front of the new link
    previous = None                                   #This points to the link behind the new link
    def __init__(self, x):
        self.value = x
    def displayLink(self):
        print("{}".format(self.value), end=" ")<|MERGE_RESOLUTION|>--- conflicted
+++ resolved
@@ -16,74 +16,41 @@
         self.tail.previous = self.head #Linking Head & Tail Sentinel Node with each other
         
     def insertHead(self, x):
-<<<<<<< HEAD
-        newLink = Link(x) #Create a new link with a value attached to it
-        self.head.next.previous = newLink # newLink <-- currenthead(head)
-        newLink.next = self.head.next # newLink <--> currenthead(head)
-        self.head.next = newLink # newLink = 1st Link (Node)
-        newLink.previous = self.head
+        newLink = Link(x)                            # Create a new link with a value attached to it
+        self.head.next.previous = newLink            # newLink <-- currenthead(head)
+        newLink.next = self.head.next                # newLink <--> currenthead(head)
+        self.head.next = newLink                     # HeadSentinel --> newLink
+        newLink.previous = self.head                 # HeadSentinel <--- newLink
         self.len+=1
     
     def deleteHead(self):
         if(self.isEmpty()): return None
-        temp = self.head.next
-        self.head.next = self.head.next.next # HeadSentinel --> 2ndElement(head) 
-        self.head.next.previous = self.head # HeadSentinel <-- 2ndElement(head)
+        temp = self.head.next                        # temp = currentHead
+        self.head.next = self.head.next.next         # HeadSentinel --> 2ndElement 
+        self.head.next.previous = self.head          # HeadSentinel <-- 2ndElement
         self.len-=1
-=======
-        newLink = Link(x)                            #Create a new link with a value attached to it
-        if(self.isEmpty() == True):                  #Set the first element added to be the tail
-            self.tail = newLink
-        else:
-            self.head.previous = newLink             # newLink <-- currenthead(head)
-        newLink.next = self.head                     # newLink <--> currenthead(head)
-        self.head = newLink                          # newLink(head) <--> oldhead
-    
-    def deleteHead(self):
-        temp = self.head
-        self.head = self.head.next                   # oldHead <--> 2ndElement(head) 
-        self.head.previous = None                    # oldHead --> 2ndElement(head) nothing pointing at it so the old head will be removed
-        if(self.head is None):
-            self.tail = None                         #if empty linked list
->>>>>>> d8e33020
         return temp
     
     def insertTail(self, x):
         newLink = Link(x)
-<<<<<<< HEAD
-        self.tail.previous.next = newLink
-        newLink.previous = self.tail.previous
-        self.tail.previous = newLink
-        newLink.next = self.tail
+        self.tail.previous.next = newLink          # CurrentTail --> newLink
+        newLink.previous = self.tail.previous      # CurrentTail <-- newLink
+        self.tail.previous = newLink               # newLink <-- TailSentinel
+        newLink.next = self.tail                   # newLink --> TailSentinel
         self.len+=1
     
     def deleteTail(self):
         if(self.isEmpty()): return None
         temp = self.tail.previous
-        temp.previous.next = self.tail # 2ndLast(tail) --> TailSentinel
-        self.tail.previous = temp.previous # 2ndLast(tail) <-- TailSentinel
+        temp.previous.next = self.tail              # 2ndLast(tail) --> TailSentinel
+        self.tail.previous = temp.previous          # 2ndLast(tail) <-- TailSentinel
         self.len-=1
-=======
-        newLink.next = None                         # currentTail(tail)    newLink -->
-        self.tail.next = newLink                    # currentTail(tail) --> newLink -->
-        newLink.previous = self.tail                #currentTail(tail) <--> newLink -->
-        self.tail = newLink                         # oldTail <--> newLink(tail) -->
-    
-    def deleteTail(self):
-        temp = self.tail
-        self.tail = self.tail.previous              # 2ndLast(tail) <--> oldTail --> None
-        self.tail.next = None                       # 2ndlast(tail) --> None
->>>>>>> d8e33020
         return temp
     
     def delete(self, x):
         current = self.head.next
         
-<<<<<<< HEAD
-        while(current.value != x and current!=self.tail): # Find the position to delete
-=======
-        while(current.value != x):                  # Find the position to delete
->>>>>>> d8e33020
+        while(current.value != x and current!=self.tail):                  # Find the position to delete
             current = current.next
             
         if(current == self.tail):
@@ -95,21 +62,12 @@
             self.len-=1
             return current
     
-<<<<<<< HEAD
-    def isEmpty(self): #Will return True if the list is empty
+    def isEmpty(self):                               #Will return True if the list is empty
         return(self.len == 0)
         
-    def display(self): #Prints contents of the list
+    def display(self):                                #Prints contents of the list
         current = self.head.next
         while(current != self.tail):
-=======
-    def isEmpty(self):                               #Will return True if the list is empty
-        return(self.head is None)
-        
-    def display(self):                                #Prints contents of the list
-        current = self.head
-        while(current != None):
->>>>>>> d8e33020
             current.displayLink()
             current = current.next  
         print()
