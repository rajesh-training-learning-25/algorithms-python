--- conflicted
+++ resolved
@@ -10,40 +10,8 @@
 Leetcode ref:
 https://leetcode.com/problems/find-first-and-last-position-of-element-in-sorted-array/
 """
-<<<<<<< HEAD
 
 def search_range(nums: list[int], target: int) -> list[int]:
-        """
-        >>> searchRange([5,7,7,8,8,10],8)
-        [3, 4]
-
-        >>> searchRange([5,7,7,8,8,10],6)
-        [-1, -1]
-
-        >>> searchRange([],3)
-        [-1, -1]
-
-        >>> searchRange([5,7,8,9,9],7)
-        [1, 1]
-        """
-        def binary_search(nums,target,left):
-            low,high=0, len(nums)-1
-            index=-1
-            while(low<=high):
-                mid=(low+high)//2
-                if nums[mid]==target:
-                    index=mid
-                    if left:
-                        high=mid-1
-                    else:
-                        low=mid+1
-                elif nums[mid]<target:
-                    low=mid+1
-=======
-from __future__ import annotations
-
-
-def searchRange(nums: list[int], target: int) -> list[int]:
     """
     >>> searchRange([5,7,7,8,8,10],8)
     [3, 4]
@@ -67,7 +35,6 @@
                 index = mid
                 if left:
                     high = mid - 1
->>>>>>> 4ba92c86
                 else:
                     low = mid + 1
             elif nums[mid] < target:
